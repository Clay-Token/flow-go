package badger

import (
	"errors"
	"fmt"
	"os"
	"testing"

	"github.com/dgraph-io/badger/v2"
	"github.com/stretchr/testify/suite"

	model "github.com/dapperlabs/flow-go/model/cluster"
	"github.com/dapperlabs/flow-go/model/flow"
	"github.com/dapperlabs/flow-go/state/cluster"
	"github.com/dapperlabs/flow-go/storage"
	"github.com/dapperlabs/flow-go/storage/badger/operation"
	"github.com/dapperlabs/flow-go/storage/badger/procedure"
	"github.com/dapperlabs/flow-go/utils/unittest"
)

<<<<<<< HEAD
type MutatorSuite struct {
	suite.Suite
	db    *badger.DB
	dbdir string

	genesis *model.Block
	chainID string

	state   cluster.State
	mutator cluster.Mutator
}

// runs before each test runs
func (suite *MutatorSuite) SetupTest() {
	var err error

	suite.genesis = model.Genesis()
	suite.chainID = suite.genesis.ChainID

	suite.db, suite.dbdir = unittest.TempBadgerDB(suite.T())

	suite.state, err = NewState(suite.db, suite.chainID)
	suite.Assert().Nil(err)
	suite.mutator = suite.state.Mutate()
}

// runs after each test finishes
func (suite *MutatorSuite) TearDownTest() {
	err := suite.db.Close()
	suite.Assert().Nil(err)
	err = os.RemoveAll(suite.dbdir)
	suite.Assert().Nil(err)
}

func (suite *MutatorSuite) Bootstrap() {
	err := suite.mutator.Bootstrap(suite.genesis)
	suite.Assert().Nil(err)
}

func (suite *MutatorSuite) InsertBlock(block model.Block) {
	err := suite.db.Update(procedure.InsertClusterBlock(&block))
	suite.Assert().Nil(err)
}

func TestMutator(t *testing.T) {
	suite.Run(t, new(MutatorSuite))
}

func (suite *MutatorSuite) TestBootstrap_InvalidChainID() {
	suite.genesis.ChainID = fmt.Sprintf("%s-invalid", suite.genesis.ChainID)

	err := suite.mutator.Bootstrap(suite.genesis)
	suite.Assert().Error(err)
}

func (suite *MutatorSuite) TestBootstrap_InvalidNumber() {
	suite.genesis.View = 1

	err := suite.mutator.Bootstrap(suite.genesis)
	suite.Assert().Error(err)
}

func (suite *MutatorSuite) TestBootstrap_InvalidParentHash() {
	suite.genesis.ParentID = unittest.IdentifierFixture()

	err := suite.mutator.Bootstrap(suite.genesis)
	suite.Assert().Error(err)
}

func (suite *MutatorSuite) TestBootstrap_InvalidPayloadHash() {
	suite.genesis.PayloadHash = unittest.IdentifierFixture()

	err := suite.mutator.Bootstrap(suite.genesis)
	suite.Assert().Error(err)
}

func (suite *MutatorSuite) TestBootstrap_InvalidPayload() {
	// this is invalid because genesis collection should be empty
	suite.genesis.Payload = unittest.ClusterPayloadFixture(2)

	err := suite.mutator.Bootstrap(suite.genesis)
	suite.Assert().Error(err)
}

func (suite *MutatorSuite) TestBootstrap_Successful() {

	// bootstrap
	err := suite.mutator.Bootstrap(suite.genesis)
	suite.Assert().Nil(err)

	err = suite.db.View(func(tx *badger.Txn) error {

		// should insert collection
		var collection flow.LightCollection
		err = operation.RetrieveCollection(suite.genesis.Collection.ID(), &collection)(tx)
		suite.Assert().Nil(err)
		suite.Assert().Equal(suite.genesis.Collection.Light(), collection)

		// should index collection
		collection = flow.LightCollection{} // reset the collection
		err = operation.LookupCollectionPayload(suite.genesis.Height, suite.genesis.ID(), suite.genesis.ParentID, &collection.Transactions)(tx)
		suite.Assert().Nil(err)
		suite.Assert().Equal(suite.genesis.Collection.Light(), collection)

		// should insert header
		var header flow.Header
		err = operation.RetrieveHeader(suite.genesis.ID(), &header)(tx)
		suite.Assert().Nil(err)
		suite.Assert().Equal(suite.genesis.Header.ID(), header.ID())

		// should insert block number -> ID lookup
		var blockID flow.Identifier
		err = operation.RetrieveNumberForCluster(suite.genesis.ChainID, suite.genesis.View, &blockID)(tx)
		suite.Assert().Nil(err)
		suite.Assert().Equal(suite.genesis.ID(), blockID)

		// should insert boundary
		var boundary uint64
		err = operation.RetrieveBoundaryForCluster(suite.genesis.ChainID, &boundary)(tx)
		suite.Assert().Nil(err)
		suite.Assert().Equal(suite.genesis.View, boundary)

		return nil
=======
func TestBootstrap(t *testing.T) {
	unittest.RunWithBadgerDB(t, func(db *badger.DB) {

		chainID := cluster.Genesis().ChainID

		state, err := NewState(db, chainID)
		require.Nil(t, err)
		mutator := state.Mutate()

		// a helper function to wipe the DB to clean up in between tests
		cleanup := func() {
			err := db.DropAll()
			require.Nil(t, err)
		}

		t.Run("invalid chain ID", func(t *testing.T) {
			defer cleanup()
			genesis := cluster.Genesis()
			genesis.ChainID = fmt.Sprintf("%s-invalid", genesis.ChainID)

			err := mutator.Bootstrap(genesis)
			assert.Error(t, err)
		})

		t.Run("invalid number", func(t *testing.T) {
			defer cleanup()
			genesis := cluster.Genesis()
			genesis.Height = 1

			err := mutator.Bootstrap(genesis)
			assert.Error(t, err)
		})

		t.Run("invalid parent hash", func(t *testing.T) {
			defer cleanup()
			genesis := cluster.Genesis()
			genesis.ParentID = unittest.IdentifierFixture()

			err := mutator.Bootstrap(genesis)
			assert.Error(t, err)
		})

		t.Run("payload hash does not match payload", func(t *testing.T) {
			defer cleanup()
			genesis := cluster.Genesis()
			genesis.PayloadHash = unittest.IdentifierFixture()

			err := mutator.Bootstrap(genesis)
			assert.Error(t, err)
		})

		t.Run("invalid payload", func(t *testing.T) {
			defer cleanup()
			genesis := cluster.Genesis()
			// this is invalid because genesis collection should be empty
			genesis.Payload = unittest.ClusterPayloadFixture(2)

			err := mutator.Bootstrap(genesis)
			assert.Error(t, err)
		})

		t.Run("bootstrap", func(t *testing.T) {
			defer cleanup()
			genesis := cluster.Genesis()

			err := mutator.Bootstrap(genesis)
			assert.Nil(t, err)

			err = db.View(func(tx *badger.Txn) error {

				// should insert collection
				var collection flow.LightCollection
				err = operation.RetrieveCollection(genesis.Collection.ID(), &collection)(tx)
				assert.Nil(t, err)
				assert.Equal(t, genesis.Collection.Light(), collection)

				// should index collection
				collection = flow.LightCollection{} // reset the collection
				err = operation.LookupCollectionPayload(genesis.Height, genesis.ID(), genesis.ParentID, &collection.Transactions)(tx)
				assert.Nil(t, err)
				assert.Equal(t, genesis.Collection.Light(), collection)

				// should insert header
				var header flow.Header
				err = operation.RetrieveHeader(genesis.ID(), &header)(tx)
				assert.Nil(t, err)
				assert.Equal(t, genesis.Header.ID(), header.ID())

				// should insert block number -> ID lookup
				var blockID flow.Identifier
				err = operation.RetrieveNumberForCluster(genesis.ChainID, genesis.Height, &blockID)(tx)
				assert.Nil(t, err)
				assert.Equal(t, genesis.ID(), blockID)

				// should insert boundary
				var boundary uint64
				err = operation.RetrieveBoundaryForCluster(genesis.ChainID, &boundary)(tx)
				assert.Nil(t, err)
				assert.Equal(t, genesis.Height, boundary)

				return nil
			})
			assert.Nil(t, err)
		})
	})
}

func TestExtend(t *testing.T) {
	unittest.RunWithBadgerDB(t, func(db *badger.DB) {

		genesis := cluster.Genesis()
		chainID := genesis.ChainID

		// a helper function to wipe the DB to clean up in between tests
		cleanup := func() {
			err := db.DropAll()
			require.Nil(t, err)
		}

		// set up state and mutator objects, these are safe to share between tests
		state, err := NewState(db, chainID)
		require.Nil(t, err)
		mutator := state.Mutate()

		// a helper function to bootstrap with the genesis block
		bootstrap := func() {
			err = mutator.Bootstrap(genesis)
			assert.Nil(t, err)
		}

		// a helper function to insert a block
		insert := func(block cluster.Block) {
			_ = db.Update(func(tx *badger.Txn) error {
				err = procedure.InsertClusterBlock(&block)(tx)
				assert.Nil(t, err)
				return nil
			})
		}

		t.Run("without first bootstrapping", func(t *testing.T) {
			defer cleanup()

			block := unittest.ClusterBlockWithParent(genesis)
			insert(block)

			err = mutator.Extend(block.ID())
			assert.Error(t, err)
		})

		t.Run("non-existent block", func(t *testing.T) {
			defer cleanup()
			bootstrap()

			// ID of a non-existent block
			blockID := unittest.IdentifierFixture()

			err = mutator.Extend(blockID)
			assert.Error(t, err)
		})

		t.Run("non-existent parent", func(t *testing.T) {
			defer cleanup()
			bootstrap()

			block := unittest.ClusterBlockWithParent(genesis)
			// change the parent ID
			block.ParentID = unittest.IdentifierFixture()
			insert(block)

			err = mutator.Extend(block.ID())
			assert.Error(t, err)
		})

		t.Run("wrong chain ID", func(t *testing.T) {
			defer cleanup()
			bootstrap()

			block := unittest.ClusterBlockWithParent(genesis)
			// change the chain ID
			block.ChainID = fmt.Sprintf("%s-invalid", block.ChainID)
			insert(block)

			err = mutator.Extend(block.ID())
			assert.Error(t, err)
		})

		t.Run("invalid block number", func(t *testing.T) {
			defer cleanup()
			bootstrap()

			block := unittest.ClusterBlockWithParent(genesis)
			// change the block number
			block.Height = block.Height - 1
			insert(block)

			err = mutator.Extend(block.ID())
			assert.Error(t, err)
		})

		t.Run("building on parent of finalized block", func(t *testing.T) {
			defer cleanup()
			bootstrap()

			// build one block on top of genesis
			block1 := unittest.ClusterBlockWithParent(genesis)
			insert(block1)
			err = mutator.Extend(block1.ID())
			assert.Nil(t, err)

			// finalize the block
			err = db.Update(procedure.FinalizeClusterBlock(block1.ID()))
			assert.Nil(t, err)

			// insert another block on top of genesis
			// since we have already finalized block 1, this is invalid
			block2 := unittest.ClusterBlockWithParent(genesis)
			insert(block2)

			// try to extend with the invalid block
			err = mutator.Extend(block2.ID())
			assert.Error(t, err)
		})

		t.Run("extend", func(t *testing.T) {
			defer cleanup()
			bootstrap()

			block := unittest.ClusterBlockWithParent(genesis)
			insert(block)

			err = mutator.Extend(block.ID())
			assert.Nil(t, err)
		})

		t.Run("extend with empty collection", func(t *testing.T) {
			defer cleanup()
			bootstrap()

			block := unittest.ClusterBlockWithParent(genesis)
			// set an empty collection as the payload
			block.SetPayload(cluster.Payload{})
			insert(block)

			err = mutator.Extend(block.ID())
			assert.Nil(t, err)
		})

		t.Run("extend un-finalized block with duplicated transaction", func(t *testing.T) {
			defer cleanup()
			bootstrap()

			tx1 := unittest.TransactionBodyFixture()

			// create a block extending genesis containing tx1
			block1 := unittest.ClusterBlockWithParent(genesis)
			payload1 := cluster.PayloadFromTransactions(&tx1)
			block1.SetPayload(payload1)
			insert(block1)

			// should be able to extend block 1
			err = mutator.Extend(block1.ID())
			assert.Nil(t, err)

			// create a block building on block1 ALSO containing tx1
			block2 := unittest.ClusterBlockWithParent(&block1)
			payload2 := cluster.PayloadFromTransactions(&tx1)
			block2.SetPayload(payload2)
			insert(block2)

			// should be unable to extend block 2, as it contains a dupe transaction
			err = mutator.Extend(block2.ID())
			t.Log(err)
			assert.True(t, errors.Is(err, storage.ErrAlreadyIndexed))
		})

		t.Run("extend finalized block with duplicated transaction", func(t *testing.T) {
			defer cleanup()
			bootstrap()

			tx1 := unittest.TransactionBodyFixture()

			// create a block extending genesis containing tx1
			block1 := unittest.ClusterBlockWithParent(genesis)
			payload1 := cluster.PayloadFromTransactions(&tx1)
			block1.SetPayload(payload1)
			insert(block1)

			// should be able to extend block 1
			err = mutator.Extend(block1.ID())
			assert.Nil(t, err)

			// should be able to finalize block 1
			err = db.Update(procedure.FinalizeClusterBlock(block1.ID()))
			assert.Nil(t, err)

			// create a block building on block1 ALSO containing tx1
			block2 := unittest.ClusterBlockWithParent(&block1)
			payload2 := cluster.PayloadFromTransactions(&tx1)
			block2.SetPayload(payload2)
			insert(block2)

			// should be unable to extend block 2, as it contains a dupe transaction
			err = mutator.Extend(block2.ID())
			t.Log(err)
			assert.True(t, errors.Is(err, storage.ErrAlreadyIndexed))
		})

		t.Run("extend conflicting fork with duplicated transaction", func(t *testing.T) {
			defer cleanup()
			bootstrap()

			tx1 := unittest.TransactionBodyFixture()

			// create a block extending genesis containing tx1
			block1 := unittest.ClusterBlockWithParent(genesis)
			payload1 := cluster.PayloadFromTransactions(&tx1)
			block1.SetPayload(payload1)
			insert(block1)

			// should be able to extend block 1
			err = mutator.Extend(block1.ID())
			assert.Nil(t, err)

			// create a block ALSO extending genesis ALSO containing tx1
			block2 := unittest.ClusterBlockWithParent(genesis)
			payload2 := cluster.PayloadFromTransactions(&tx1)
			block2.SetPayload(payload2)
			insert(block2)

			// should be able to extend block2, although it conflicts with block1,
			// it is on a different fork
			err = mutator.Extend(block2.ID())
			assert.Nil(t, err)
		})
>>>>>>> 3cca016c
	})
	suite.Assert().Nil(err)
}

func (suite *MutatorSuite) TestExtend_WithoutBootstrap() {
	block := unittest.ClusterBlockWithParent(suite.genesis)
	suite.InsertBlock(block)

	err := suite.mutator.Extend(block.ID())
	suite.Assert().Error(err)
}

func (suite *MutatorSuite) TestExtend_NonexistentBlock() {
	suite.Bootstrap()

	// ID of a non-existent block
	blockID := unittest.IdentifierFixture()

	err := suite.mutator.Extend(blockID)
	suite.Assert().Error(err)
}

func (suite *MutatorSuite) TestExtend_InvalidChainID() {
	suite.Bootstrap()

	block := unittest.ClusterBlockWithParent(suite.genesis)
	// change the chain ID
	block.ChainID = fmt.Sprintf("%s-invalid", block.ChainID)
	suite.InsertBlock(block)

	err := suite.mutator.Extend(block.ID())
	suite.Assert().Error(err)
}

func (suite *MutatorSuite) TestExtend_InvalidBlockNumber() {
	suite.Bootstrap()

	block := unittest.ClusterBlockWithParent(suite.genesis)
	// change the block number
	block.View = block.View - 1
	suite.InsertBlock(block)

	err := suite.mutator.Extend(block.ID())
	suite.Assert().Error(err)
}

func (suite *MutatorSuite) TestExtend_OnParentOfFinalized() {
	suite.Bootstrap()

	// build one block on top of genesis
	block1 := unittest.ClusterBlockWithParent(suite.genesis)
	suite.InsertBlock(block1)
	err := suite.mutator.Extend(block1.ID())
	suite.Assert().Nil(err)

	// finalize the block
	err = suite.db.Update(procedure.FinalizeClusterBlock(block1.ID()))
	suite.Assert().Nil(err)

	// insert another block on top of genesis
	// since we have already finalized block 1, this is invalid
	block2 := unittest.ClusterBlockWithParent(suite.genesis)
	suite.InsertBlock(block2)

	// try to extend with the invalid block
	err = suite.mutator.Extend(block2.ID())
	suite.Assert().Error(err)
}

func (suite *MutatorSuite) TestExtend_Success() {
	suite.Bootstrap()

	block := unittest.ClusterBlockWithParent(suite.genesis)
	suite.InsertBlock(block)

	err := suite.mutator.Extend(block.ID())
	suite.Assert().Nil(err)
}

func (suite *MutatorSuite) TestExtend_WithEmptyCollection() {
	suite.Bootstrap()

	block := unittest.ClusterBlockWithParent(suite.genesis)
	// set an empty collection as the payload
	block.SetPayload(model.EmptyPayload())
	suite.InsertBlock(block)

	err := suite.mutator.Extend(block.ID())
	suite.Assert().Nil(err)
}

func (suite *MutatorSuite) TestExtend_UnfinalizedBlockWithDupeTx() {
	suite.Bootstrap()

	tx1 := unittest.TransactionBodyFixture()

	// create a block extending genesis containing tx1
	block1 := unittest.ClusterBlockWithParent(suite.genesis)
	payload1 := model.PayloadFromTransactions(&tx1)
	block1.SetPayload(payload1)
	suite.InsertBlock(block1)

	// should be able to extend block 1
	err := suite.mutator.Extend(block1.ID())
	suite.Assert().Nil(err)

	// create a block building on block1 ALSO containing tx1
	block2 := unittest.ClusterBlockWithParent(&block1)
	payload2 := model.PayloadFromTransactions(&tx1)
	block2.SetPayload(payload2)
	suite.InsertBlock(block2)

	// should be unable to extend block 2, as it contains a dupe transaction
	err = suite.mutator.Extend(block2.ID())
	suite.T().Log(err)
	suite.Assert().True(errors.Is(err, storage.ErrAlreadyIndexed))
}

func (suite *MutatorSuite) TestExtend_FinalizedBlockWithDupeTx() {
	suite.Bootstrap()

	tx1 := unittest.TransactionBodyFixture()

	// create a block extending genesis containing tx1
	block1 := unittest.ClusterBlockWithParent(suite.genesis)
	payload1 := model.PayloadFromTransactions(&tx1)
	block1.SetPayload(payload1)
	suite.InsertBlock(block1)

	// should be able to extend block 1
	err := suite.mutator.Extend(block1.ID())
	suite.Assert().Nil(err)

	// should be able to finalize block 1
	err = suite.db.Update(procedure.FinalizeClusterBlock(block1.ID()))
	suite.Assert().Nil(err)

	// create a block building on block1 ALSO containing tx1
	block2 := unittest.ClusterBlockWithParent(&block1)
	payload2 := model.PayloadFromTransactions(&tx1)
	block2.SetPayload(payload2)
	suite.InsertBlock(block2)

	// should be unable to extend block 2, as it contains a dupe transaction
	err = suite.mutator.Extend(block2.ID())
	suite.T().Log(err)
	suite.Assert().True(errors.Is(err, storage.ErrAlreadyIndexed))
}

func (suite *MutatorSuite) TestExtend_ConflictingForkWithDupeTx() {
	suite.Bootstrap()

	tx1 := unittest.TransactionBodyFixture()

	// create a block extending genesis containing tx1
	block1 := unittest.ClusterBlockWithParent(suite.genesis)
	payload1 := model.PayloadFromTransactions(&tx1)
	block1.SetPayload(payload1)
	suite.InsertBlock(block1)

	// should be able to extend block 1
	err := suite.mutator.Extend(block1.ID())
	suite.Assert().Nil(err)

	// create a block ALSO extending genesis ALSO containing tx1
	block2 := unittest.ClusterBlockWithParent(suite.genesis)
	payload2 := model.PayloadFromTransactions(&tx1)
	block2.SetPayload(payload2)
	suite.InsertBlock(block2)

	// should be able to extend block2, although it conflicts with block1,
	// it is on a different fork
	err = suite.mutator.Extend(block2.ID())
	suite.Assert().Nil(err)
}<|MERGE_RESOLUTION|>--- conflicted
+++ resolved
@@ -18,7 +18,6 @@
 	"github.com/dapperlabs/flow-go/utils/unittest"
 )
 
-<<<<<<< HEAD
 type MutatorSuite struct {
 	suite.Suite
 	db    *badger.DB
@@ -75,7 +74,7 @@
 }
 
 func (suite *MutatorSuite) TestBootstrap_InvalidNumber() {
-	suite.genesis.View = 1
+	suite.genesis.Height = 1
 
 	err := suite.mutator.Bootstrap(suite.genesis)
 	suite.Assert().Error(err)
@@ -131,7 +130,7 @@
 
 		// should insert block number -> ID lookup
 		var blockID flow.Identifier
-		err = operation.RetrieveNumberForCluster(suite.genesis.ChainID, suite.genesis.View, &blockID)(tx)
+		err = operation.RetrieveNumberForCluster(suite.genesis.ChainID, suite.genesis.Height, &blockID)(tx)
 		suite.Assert().Nil(err)
 		suite.Assert().Equal(suite.genesis.ID(), blockID)
 
@@ -139,345 +138,9 @@
 		var boundary uint64
 		err = operation.RetrieveBoundaryForCluster(suite.genesis.ChainID, &boundary)(tx)
 		suite.Assert().Nil(err)
-		suite.Assert().Equal(suite.genesis.View, boundary)
+		suite.Assert().Equal(suite.genesis.Height, boundary)
 
 		return nil
-=======
-func TestBootstrap(t *testing.T) {
-	unittest.RunWithBadgerDB(t, func(db *badger.DB) {
-
-		chainID := cluster.Genesis().ChainID
-
-		state, err := NewState(db, chainID)
-		require.Nil(t, err)
-		mutator := state.Mutate()
-
-		// a helper function to wipe the DB to clean up in between tests
-		cleanup := func() {
-			err := db.DropAll()
-			require.Nil(t, err)
-		}
-
-		t.Run("invalid chain ID", func(t *testing.T) {
-			defer cleanup()
-			genesis := cluster.Genesis()
-			genesis.ChainID = fmt.Sprintf("%s-invalid", genesis.ChainID)
-
-			err := mutator.Bootstrap(genesis)
-			assert.Error(t, err)
-		})
-
-		t.Run("invalid number", func(t *testing.T) {
-			defer cleanup()
-			genesis := cluster.Genesis()
-			genesis.Height = 1
-
-			err := mutator.Bootstrap(genesis)
-			assert.Error(t, err)
-		})
-
-		t.Run("invalid parent hash", func(t *testing.T) {
-			defer cleanup()
-			genesis := cluster.Genesis()
-			genesis.ParentID = unittest.IdentifierFixture()
-
-			err := mutator.Bootstrap(genesis)
-			assert.Error(t, err)
-		})
-
-		t.Run("payload hash does not match payload", func(t *testing.T) {
-			defer cleanup()
-			genesis := cluster.Genesis()
-			genesis.PayloadHash = unittest.IdentifierFixture()
-
-			err := mutator.Bootstrap(genesis)
-			assert.Error(t, err)
-		})
-
-		t.Run("invalid payload", func(t *testing.T) {
-			defer cleanup()
-			genesis := cluster.Genesis()
-			// this is invalid because genesis collection should be empty
-			genesis.Payload = unittest.ClusterPayloadFixture(2)
-
-			err := mutator.Bootstrap(genesis)
-			assert.Error(t, err)
-		})
-
-		t.Run("bootstrap", func(t *testing.T) {
-			defer cleanup()
-			genesis := cluster.Genesis()
-
-			err := mutator.Bootstrap(genesis)
-			assert.Nil(t, err)
-
-			err = db.View(func(tx *badger.Txn) error {
-
-				// should insert collection
-				var collection flow.LightCollection
-				err = operation.RetrieveCollection(genesis.Collection.ID(), &collection)(tx)
-				assert.Nil(t, err)
-				assert.Equal(t, genesis.Collection.Light(), collection)
-
-				// should index collection
-				collection = flow.LightCollection{} // reset the collection
-				err = operation.LookupCollectionPayload(genesis.Height, genesis.ID(), genesis.ParentID, &collection.Transactions)(tx)
-				assert.Nil(t, err)
-				assert.Equal(t, genesis.Collection.Light(), collection)
-
-				// should insert header
-				var header flow.Header
-				err = operation.RetrieveHeader(genesis.ID(), &header)(tx)
-				assert.Nil(t, err)
-				assert.Equal(t, genesis.Header.ID(), header.ID())
-
-				// should insert block number -> ID lookup
-				var blockID flow.Identifier
-				err = operation.RetrieveNumberForCluster(genesis.ChainID, genesis.Height, &blockID)(tx)
-				assert.Nil(t, err)
-				assert.Equal(t, genesis.ID(), blockID)
-
-				// should insert boundary
-				var boundary uint64
-				err = operation.RetrieveBoundaryForCluster(genesis.ChainID, &boundary)(tx)
-				assert.Nil(t, err)
-				assert.Equal(t, genesis.Height, boundary)
-
-				return nil
-			})
-			assert.Nil(t, err)
-		})
-	})
-}
-
-func TestExtend(t *testing.T) {
-	unittest.RunWithBadgerDB(t, func(db *badger.DB) {
-
-		genesis := cluster.Genesis()
-		chainID := genesis.ChainID
-
-		// a helper function to wipe the DB to clean up in between tests
-		cleanup := func() {
-			err := db.DropAll()
-			require.Nil(t, err)
-		}
-
-		// set up state and mutator objects, these are safe to share between tests
-		state, err := NewState(db, chainID)
-		require.Nil(t, err)
-		mutator := state.Mutate()
-
-		// a helper function to bootstrap with the genesis block
-		bootstrap := func() {
-			err = mutator.Bootstrap(genesis)
-			assert.Nil(t, err)
-		}
-
-		// a helper function to insert a block
-		insert := func(block cluster.Block) {
-			_ = db.Update(func(tx *badger.Txn) error {
-				err = procedure.InsertClusterBlock(&block)(tx)
-				assert.Nil(t, err)
-				return nil
-			})
-		}
-
-		t.Run("without first bootstrapping", func(t *testing.T) {
-			defer cleanup()
-
-			block := unittest.ClusterBlockWithParent(genesis)
-			insert(block)
-
-			err = mutator.Extend(block.ID())
-			assert.Error(t, err)
-		})
-
-		t.Run("non-existent block", func(t *testing.T) {
-			defer cleanup()
-			bootstrap()
-
-			// ID of a non-existent block
-			blockID := unittest.IdentifierFixture()
-
-			err = mutator.Extend(blockID)
-			assert.Error(t, err)
-		})
-
-		t.Run("non-existent parent", func(t *testing.T) {
-			defer cleanup()
-			bootstrap()
-
-			block := unittest.ClusterBlockWithParent(genesis)
-			// change the parent ID
-			block.ParentID = unittest.IdentifierFixture()
-			insert(block)
-
-			err = mutator.Extend(block.ID())
-			assert.Error(t, err)
-		})
-
-		t.Run("wrong chain ID", func(t *testing.T) {
-			defer cleanup()
-			bootstrap()
-
-			block := unittest.ClusterBlockWithParent(genesis)
-			// change the chain ID
-			block.ChainID = fmt.Sprintf("%s-invalid", block.ChainID)
-			insert(block)
-
-			err = mutator.Extend(block.ID())
-			assert.Error(t, err)
-		})
-
-		t.Run("invalid block number", func(t *testing.T) {
-			defer cleanup()
-			bootstrap()
-
-			block := unittest.ClusterBlockWithParent(genesis)
-			// change the block number
-			block.Height = block.Height - 1
-			insert(block)
-
-			err = mutator.Extend(block.ID())
-			assert.Error(t, err)
-		})
-
-		t.Run("building on parent of finalized block", func(t *testing.T) {
-			defer cleanup()
-			bootstrap()
-
-			// build one block on top of genesis
-			block1 := unittest.ClusterBlockWithParent(genesis)
-			insert(block1)
-			err = mutator.Extend(block1.ID())
-			assert.Nil(t, err)
-
-			// finalize the block
-			err = db.Update(procedure.FinalizeClusterBlock(block1.ID()))
-			assert.Nil(t, err)
-
-			// insert another block on top of genesis
-			// since we have already finalized block 1, this is invalid
-			block2 := unittest.ClusterBlockWithParent(genesis)
-			insert(block2)
-
-			// try to extend with the invalid block
-			err = mutator.Extend(block2.ID())
-			assert.Error(t, err)
-		})
-
-		t.Run("extend", func(t *testing.T) {
-			defer cleanup()
-			bootstrap()
-
-			block := unittest.ClusterBlockWithParent(genesis)
-			insert(block)
-
-			err = mutator.Extend(block.ID())
-			assert.Nil(t, err)
-		})
-
-		t.Run("extend with empty collection", func(t *testing.T) {
-			defer cleanup()
-			bootstrap()
-
-			block := unittest.ClusterBlockWithParent(genesis)
-			// set an empty collection as the payload
-			block.SetPayload(cluster.Payload{})
-			insert(block)
-
-			err = mutator.Extend(block.ID())
-			assert.Nil(t, err)
-		})
-
-		t.Run("extend un-finalized block with duplicated transaction", func(t *testing.T) {
-			defer cleanup()
-			bootstrap()
-
-			tx1 := unittest.TransactionBodyFixture()
-
-			// create a block extending genesis containing tx1
-			block1 := unittest.ClusterBlockWithParent(genesis)
-			payload1 := cluster.PayloadFromTransactions(&tx1)
-			block1.SetPayload(payload1)
-			insert(block1)
-
-			// should be able to extend block 1
-			err = mutator.Extend(block1.ID())
-			assert.Nil(t, err)
-
-			// create a block building on block1 ALSO containing tx1
-			block2 := unittest.ClusterBlockWithParent(&block1)
-			payload2 := cluster.PayloadFromTransactions(&tx1)
-			block2.SetPayload(payload2)
-			insert(block2)
-
-			// should be unable to extend block 2, as it contains a dupe transaction
-			err = mutator.Extend(block2.ID())
-			t.Log(err)
-			assert.True(t, errors.Is(err, storage.ErrAlreadyIndexed))
-		})
-
-		t.Run("extend finalized block with duplicated transaction", func(t *testing.T) {
-			defer cleanup()
-			bootstrap()
-
-			tx1 := unittest.TransactionBodyFixture()
-
-			// create a block extending genesis containing tx1
-			block1 := unittest.ClusterBlockWithParent(genesis)
-			payload1 := cluster.PayloadFromTransactions(&tx1)
-			block1.SetPayload(payload1)
-			insert(block1)
-
-			// should be able to extend block 1
-			err = mutator.Extend(block1.ID())
-			assert.Nil(t, err)
-
-			// should be able to finalize block 1
-			err = db.Update(procedure.FinalizeClusterBlock(block1.ID()))
-			assert.Nil(t, err)
-
-			// create a block building on block1 ALSO containing tx1
-			block2 := unittest.ClusterBlockWithParent(&block1)
-			payload2 := cluster.PayloadFromTransactions(&tx1)
-			block2.SetPayload(payload2)
-			insert(block2)
-
-			// should be unable to extend block 2, as it contains a dupe transaction
-			err = mutator.Extend(block2.ID())
-			t.Log(err)
-			assert.True(t, errors.Is(err, storage.ErrAlreadyIndexed))
-		})
-
-		t.Run("extend conflicting fork with duplicated transaction", func(t *testing.T) {
-			defer cleanup()
-			bootstrap()
-
-			tx1 := unittest.TransactionBodyFixture()
-
-			// create a block extending genesis containing tx1
-			block1 := unittest.ClusterBlockWithParent(genesis)
-			payload1 := cluster.PayloadFromTransactions(&tx1)
-			block1.SetPayload(payload1)
-			insert(block1)
-
-			// should be able to extend block 1
-			err = mutator.Extend(block1.ID())
-			assert.Nil(t, err)
-
-			// create a block ALSO extending genesis ALSO containing tx1
-			block2 := unittest.ClusterBlockWithParent(genesis)
-			payload2 := cluster.PayloadFromTransactions(&tx1)
-			block2.SetPayload(payload2)
-			insert(block2)
-
-			// should be able to extend block2, although it conflicts with block1,
-			// it is on a different fork
-			err = mutator.Extend(block2.ID())
-			assert.Nil(t, err)
-		})
->>>>>>> 3cca016c
 	})
 	suite.Assert().Nil(err)
 }
@@ -517,7 +180,7 @@
 
 	block := unittest.ClusterBlockWithParent(suite.genesis)
 	// change the block number
-	block.View = block.View - 1
+	block.Height = block.Height - 1
 	suite.InsertBlock(block)
 
 	err := suite.mutator.Extend(block.ID())
