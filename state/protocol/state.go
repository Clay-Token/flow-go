--- conflicted
+++ resolved
@@ -59,17 +59,4 @@
 	// has to be already valid.
 	// It modifies the persistent immutable protocol state accordingly.
 	MarkValid(blockID flow.Identifier) error
-<<<<<<< HEAD
-}
-
-// IdentityAtBlockID returns identity of the input identifier is at the state snapshot of the given block identifier according to the input state.
-func IdentityAtBlockID(state State, blockID flow.Identifier, identifier flow.Identifier) (flow.Identity, error) {
-	identity, err := state.AtBlockID(blockID).Identity(identifier)
-	if err != nil {
-		return flow.Identity{}, fmt.Errorf("could not retrieve identity for identifier %v at block id snapshot %v: %w)", identifier, blockID, err)
-	}
-
-	return *identity, nil
-=======
->>>>>>> 45275b4b
 }