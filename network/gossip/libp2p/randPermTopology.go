package libp2p

import (
	"fmt"

	"github.com/dapperlabs/flow-go/crypto/hash"
	"github.com/dapperlabs/flow-go/crypto/random"
	"github.com/dapperlabs/flow-go/model/flow"
	"github.com/dapperlabs/flow-go/model/flow/filter"
	"github.com/dapperlabs/flow-go/network/gossip/libp2p/middleware"
)

var _ middleware.Topology = &RandPermTopology{}

// RandPermTopology generates a deterministic random topology from a given set of nodes and for a given role
// The topology generated is a union of three sets:
// 1. a random subset of the given size
// 2. one node of each of the flow role from the remaining ids
// 3. half of the nodes of the same role as this node from the remaining ids
type RandPermTopology struct {
	myRole flow.Role
}

func NewRandPermTopology(role flow.Role) middleware.Topology {
	return &RandPermTopology{
		myRole: role,
	}
}

func (r RandPermTopology) Subset(idList flow.IdentityList, size int, seed string) (map[flow.Identifier]flow.Identity, error) {

	if len(idList) < size {
		return nil, fmt.Errorf("cannot sample topology idList %d smaller than desired fanout %d", len(idList), size)
	}

	// computing hash of node's identifier
	hasher := hash.NewSHA3_256()
	hash := hasher.ComputeHash([]byte(seed))

	// creates a new random generator based on the hash as a seed
	rng, err := random.NewRand(hash)
	if err != nil {
		return nil, fmt.Errorf("cannot parse hash: %w", err)
	}

	// find a random subset of the given size from the list
	fanoutIDs, err := randomSubset(idList, size, rng)
	if err != nil {
		return nil, fmt.Errorf("cannot sample topology: %w", err)
	}

	remainder := idList.Filter(filter.Not(filter.In(fanoutIDs)))

<<<<<<< HEAD
	// find one id for each role from the remaining list
	oneOfEachRoleIDs := make(flow.IdentityList, 0)
	for _, r := range flow.Roles() {
		ids := remainder.Filter(filter.HasRole(r))
=======
	// find one id for each role from the remaining list,
	// if it is not already part of fanoutIDs
	oneOfEachRoleIDs := make(flow.IdentityList, 0)
	for _, role := range flow.Roles() {

		if len(fanoutIDs.Filter(filter.HasRole(role))) > 0 {
			// we already have a node with this role
			continue
		}

		ids := remainder.Filter(filter.HasRole(role))
		if len(ids) == 0 {
			// there are no more nodes of this role to choose from
			continue
		}

		// choose 1 out of all the remaining nodes of this role
>>>>>>> 3cca016c
		selectedID, err := randomSubset(ids, 1, rng)
		if err != nil {
			return nil, fmt.Errorf("cannot sample topology: %w", err)
		}
<<<<<<< HEAD
		if len(selectedID) == 0 {
			continue
		}
=======

>>>>>>> 3cca016c
		oneOfEachRoleIDs = append(oneOfEachRoleIDs, selectedID[0])
	}

	remainder = remainder.Filter(filter.Not(filter.In(oneOfEachRoleIDs)))

	// find a n/2 random subset of nodes of the given role from the remaining list
	ids := remainder.Filter(filter.HasRole(r.myRole))
<<<<<<< HEAD
	sameRoleIDs := len(ids) / 2
=======
	sameRoleIDs := (len(ids) + 1) / 2 // rounded up to the closest integer

>>>>>>> 3cca016c
	selfRoleIDs, err := randomSubset(ids, sameRoleIDs, rng)
	if err != nil {
		return nil, fmt.Errorf("cannot sample topology: %w", err)
	}

	// combine all three subsets
	finalIDs := append(fanoutIDs, oneOfEachRoleIDs...)
	finalIDs = append(finalIDs, selfRoleIDs...)

	// creates a map of all the selected ids
	topMap := make(map[flow.Identifier]flow.Identity)
	for _, id := range finalIDs {
		topMap[id.NodeID] = *id
	}

	return topMap, nil

}

func randomSubset(ids flow.IdentityList, size int, rnd random.Rand) (flow.IdentityList, error) {

<<<<<<< HEAD
	result := make(flow.IdentityList, 0)

	if size == 0 || len(ids) < size {
		return result, nil
	}

=======
	result := make(flow.IdentityList, 0, size)

	if size == 0 {
		return result, nil
	}

	if len(ids) < size {
		return ids, nil
	}

>>>>>>> 3cca016c
	indices, err := rnd.SubPermutation(len(ids), size)
	if err != nil {
		return nil, err
	}

	for _, index := range indices {
		id := ids[index]
		result = append(result, id)
	}

	return result, nil
}<|MERGE_RESOLUTION|>--- conflicted
+++ resolved
@@ -51,12 +51,6 @@
 
 	remainder := idList.Filter(filter.Not(filter.In(fanoutIDs)))
 
-<<<<<<< HEAD
-	// find one id for each role from the remaining list
-	oneOfEachRoleIDs := make(flow.IdentityList, 0)
-	for _, r := range flow.Roles() {
-		ids := remainder.Filter(filter.HasRole(r))
-=======
 	// find one id for each role from the remaining list,
 	// if it is not already part of fanoutIDs
 	oneOfEachRoleIDs := make(flow.IdentityList, 0)
@@ -74,18 +68,11 @@
 		}
 
 		// choose 1 out of all the remaining nodes of this role
->>>>>>> 3cca016c
 		selectedID, err := randomSubset(ids, 1, rng)
 		if err != nil {
 			return nil, fmt.Errorf("cannot sample topology: %w", err)
 		}
-<<<<<<< HEAD
-		if len(selectedID) == 0 {
-			continue
-		}
-=======
 
->>>>>>> 3cca016c
 		oneOfEachRoleIDs = append(oneOfEachRoleIDs, selectedID[0])
 	}
 
@@ -93,12 +80,8 @@
 
 	// find a n/2 random subset of nodes of the given role from the remaining list
 	ids := remainder.Filter(filter.HasRole(r.myRole))
-<<<<<<< HEAD
-	sameRoleIDs := len(ids) / 2
-=======
 	sameRoleIDs := (len(ids) + 1) / 2 // rounded up to the closest integer
 
->>>>>>> 3cca016c
 	selfRoleIDs, err := randomSubset(ids, sameRoleIDs, rng)
 	if err != nil {
 		return nil, fmt.Errorf("cannot sample topology: %w", err)
@@ -120,14 +103,6 @@
 
 func randomSubset(ids flow.IdentityList, size int, rnd random.Rand) (flow.IdentityList, error) {
 
-<<<<<<< HEAD
-	result := make(flow.IdentityList, 0)
-
-	if size == 0 || len(ids) < size {
-		return result, nil
-	}
-
-=======
 	result := make(flow.IdentityList, 0, size)
 
 	if size == 0 {
@@ -138,7 +113,6 @@
 		return ids, nil
 	}
 
->>>>>>> 3cca016c
 	indices, err := rnd.SubPermutation(len(ids), size)
 	if err != nil {
 		return nil, err
