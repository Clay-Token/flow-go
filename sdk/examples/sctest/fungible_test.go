--- conflicted
+++ resolved
@@ -57,16 +57,10 @@
 
 		SignAndSubmit(t, b, tx, []flow.AccountPrivateKey{b.RootKey()}, []flow.Address{b.RootAccountAddress()}, false)
 
-<<<<<<< HEAD
-		_, err = b.ExecuteScript(GenerateInspectVaultScript(contractAddr, b.RootAccountAddress(), 10))
-		if !assert.NoError(t, err) {
-			t.Log(err.Error())
-=======
 		result, err := b.ExecuteScript(GenerateInspectVaultScript(contractAddr, b.RootAccountAddress(), 10))
 		require.NoError(t, err)
 		if !assert.True(t, result.Succeeded()) {
 			t.Log(result.Error.Error())
->>>>>>> 345ce35b
 		}
 	})
 
@@ -114,16 +108,10 @@
 		SignAndSubmit(t, b, tx, []flow.AccountPrivateKey{b.RootKey()}, []flow.Address{b.RootAccountAddress()}, false)
 
 		// Assert that the vaults balance is correct
-<<<<<<< HEAD
-		_, err = b.ExecuteScript(GenerateInspectVaultArrayScript(contractAddr, b.RootAccountAddress(), 0, 7))
-		if !assert.NoError(t, err) {
-			t.Log(err.Error())
-=======
 		result, err := b.ExecuteScript(GenerateInspectVaultArrayScript(contractAddr, b.RootAccountAddress(), 0, 7))
 		require.NoError(t, err)
 		if !assert.True(t, result.Succeeded()) {
 			t.Log(result.Error.Error())
->>>>>>> 345ce35b
 		}
 	})
 
