package emulator_test

import (
	"testing"

	"github.com/stretchr/testify/assert"

	"github.com/dapperlabs/flow-go/sdk/emulator"
)

func TestRuntimeLogger(t *testing.T) {
	loggedMessages := make([]string, 0)

	b, _ := emulator.NewEmulatedBlockchain(emulator.WithRuntimeLogger(
		func(msg string) {
			loggedMessages = append(loggedMessages, msg)
		},
	))

	script := []byte(`
		pub fun main() {
			log("elephant ears")
		}
	`)

<<<<<<< HEAD
	_, err := b.ExecuteScript(script)
=======
	_, _, err := b.ExecuteScript(script)
>>>>>>> d0af4fec
	assert.NoError(t, err)
	assert.Equal(t, []string{`"elephant ears"`}, loggedMessages)
}<|MERGE_RESOLUTION|>--- conflicted
+++ resolved
@@ -23,11 +23,7 @@
 		}
 	`)
 
-<<<<<<< HEAD
-	_, err := b.ExecuteScript(script)
-=======
 	_, _, err := b.ExecuteScript(script)
->>>>>>> d0af4fec
 	assert.NoError(t, err)
 	assert.Equal(t, []string{`"elephant ears"`}, loggedMessages)
 }