package values

import (
<<<<<<< HEAD
	"math/big"

	"github.com/dapperlabs/flow-go/sdk/abi/types"
=======
	"fmt"
	"math/big"
>>>>>>> 827be9f1
)

type Value interface {
	isValue()
<<<<<<< HEAD
	Type() types.Type
=======
	ToGoValue() interface{}
>>>>>>> 827be9f1
}

type Void struct{}

func NewVoid() Void {
	return Void{}
}

func (Void) isValue() {}
func (Void) ToGoValue() interface{} {
	return nil
}

func (Void) Type() types.Type {
	return types.Void{}
}

func (v Void) WithType(types.Type) Value { return v }

type Nil struct{}

func NewNil() Nil {
	return Nil{}
}

func (Nil) isValue() {}

<<<<<<< HEAD
func (Nil) Type() types.Type {
	return nil
}

func (v Nil) WithType(types.Type) Value { return v }

=======
func (Nil) ToGoValue() interface{} {
	return nil
}

>>>>>>> 827be9f1
type Bool bool

func NewBool(b bool) Bool {
	return Bool(b)
}

func (Bool) isValue() {}

<<<<<<< HEAD
func (Bool) Type() types.Type {
	return types.Bool{}
}

func (v Bool) WithType(types.Type) Value { return v }

=======
func (b Bool) ToGoValue() interface{} {
	return bool(b)
}

>>>>>>> 827be9f1
type String string

func NewString(s string) String {
	return String(s)
}

func (String) isValue() {}

<<<<<<< HEAD
func (String) Type() types.Type {
	return types.String{}
}

func (v String) WithType(types.Type) Value { return v }

=======
func (s String) ToGoValue() interface{} {
	return string(s)
}

>>>>>>> 827be9f1
type Bytes []byte

func NewBytes(b []byte) Bytes {
	return b
}

func (Bytes) isValue() {}

<<<<<<< HEAD
func (Bytes) Type() types.Type {
	return types.Bytes{}
=======
func (b Bytes) ToGoValue() interface{} {
	return []byte(b)
}

type Int struct {
	Int *big.Int
>>>>>>> 827be9f1
}

func (v Bytes) WithType(types.Type) Value { return v }

const AddressLength = 20

type Address [AddressLength]byte

func NewAddress(b [AddressLength]byte) Address {
	return b
}

func NewAddressFromBytes(b []byte) Address {
	var a Address
	copy(a[:], b)
	return a
}

<<<<<<< HEAD
func (Address) isValue() {}

func (Address) Type() types.Type {
	return types.Address{}
}

func (v Address) WithType(types.Type) Value { return v }

func (v Address) Bytes() []byte {
	return v[:]
}

type Int struct {
	Value *big.Int
}

func NewInt(i int) Int {
	return Int{big.NewInt(int64(i))}
}

func NewIntFromBig(i *big.Int) Int {
	return Int{i}
=======
func (i Int) ToInt() int {
	return int(i.Int.Int64())
>>>>>>> 827be9f1
}

func (Int) isValue() {}
func (i Int) ToGoValue() interface{} {
	return i.ToInt()
}

func (Int) Type() types.Type {
	return nil
}

func (v Int) WithType(types.Type) Value { return v }

func (v Int) Int() int {
	return int(v.Value.Int64())
}

func (v Int) Big() *big.Int {
	return v.Value
}

type Int8 int8

func NewInt8(i int8) Int8 {
	return Int8(i)
}

func (Int8) isValue() {}
func (i Int8) ToGoValue() interface{} {
	return int8(i)
}

func (Int8) Type() types.Type {
	return types.Int8{}
}

func (v Int8) WithType(types.Type) Value { return v }

type Int16 int16

func NewInt16(i int16) Int16 {
	return Int16(i)
}

func (Int16) isValue() {}
func (i Int16) ToGoValue() interface{} {
	return int16(i)
}

func (Int16) Type() types.Type {
	return types.Int16{}
}

func (v Int16) WithType(types.Type) Value { return v }

type Int32 int32

func NewInt32(i int32) Int32 {
	return Int32(i)
}

func (Int32) isValue() {}
func (i Int32) ToGoValue() interface{} {
	return int32(i)
}

func (Int32) Type() types.Type {
	return types.Int32{}
}

func (v Int32) WithType(types.Type) Value { return v }

type Int64 int64

func NewInt64(i int64) Int64 {
	return Int64(i)
}

func (Int64) isValue() {}
func (i Int64) ToGoValue() interface{} {
	return int64(i)
}

<<<<<<< HEAD
func (Int64) Type() types.Type {
	return types.Int64{}
}

func (v Int64) WithType(types.Type) Value { return v }

type Uint8 uint8

func NewUint8(i uint8) Uint8 {
	return Uint8(i)
}

func (Uint8) isValue() {}

func (Uint8) Type() types.Type {
	return types.UInt8{}
}

func (v Uint8) WithType(types.Type) Value { return v }

type Uint16 uint16

func NewUint16(i uint16) Uint16 {
	return Uint16(i)
}

func (Uint16) isValue() {}

func (Uint16) Type() types.Type {
	return types.UInt16{}
}

func (v Uint16) WithType(types.Type) Value { return v }

type Uint32 uint32

func NewUint32(i uint32) Uint32 {
	return Uint32(i)
}

func (Uint32) isValue() {}

func (Uint32) Type() types.Type {
	return types.UInt32{}
}

func (v Uint32) WithType(types.Type) Value { return v }

type Uint64 uint64

func NewUint64(i uint64) Uint64 {
	return Uint64(i)
}

func (Uint64) isValue() {}
=======
type UInt8 uint8

func (UInt8) isValue() {}
func (i UInt8) ToGoValue() interface{} {
	return uint8(i)
}

type UInt16 uint16

func (UInt16) isValue() {}
func (i UInt16) ToGoValue() interface{} {
	return uint16(i)
}

type UInt32 uint32

func (UInt32) isValue() {}
func (i UInt32) ToGoValue() interface{} {
	return uint32(i)
}

type UInt64 uint64

func (UInt64) isValue() {}
func (i UInt64) ToGoValue() interface{} {
	return uint64(i)
}
>>>>>>> 827be9f1

func (Uint64) Type() types.Type {
	return types.UInt64{}
}

func (v Uint64) WithType(types.Type) Value { return v }

type VariableSizedArray struct {
	typ    types.Type
	Values []Value
}

func NewVariableSizedArray(values []Value) VariableSizedArray {
	return VariableSizedArray{Values: values}
}

func (v VariableSizedArray) isValue() {}

func (v VariableSizedArray) Type() types.Type { return v.typ }

func (v VariableSizedArray) WithType(typ types.Type) VariableSizedArray {
	v.typ = typ
	return v
}

type ConstantSizedArray struct {
	typ    types.Type
	Values []Value
}

<<<<<<< HEAD
func NewConstantSizedArray(values []Value) ConstantSizedArray {
	return ConstantSizedArray{Values: values}
=======
func (VariableSizedArray) isValue() {}
func (a VariableSizedArray) ToGoValue() interface{} {
	ret := make([]interface{}, len(a))
	for i, v := range a {
		ret[i] = v.ToGoValue()
	}
	return ret
>>>>>>> 827be9f1
}

func (v ConstantSizedArray) isValue() {}

func (v ConstantSizedArray) Type() types.Type { return v.typ }

func (v ConstantSizedArray) WithType(typ types.Type) ConstantSizedArray {
	v.typ = typ
	return v
}

type Dictionary struct {
	typ   types.Type
	Pairs []KeyValuePair
}

func NewDictionary(pairs []KeyValuePair) Dictionary {
	return Dictionary{Pairs: pairs}
}

<<<<<<< HEAD
func (v Dictionary) isValue() {}
=======
func (ConstantSizedArray) isValue() {}
func (a ConstantSizedArray) ToGoValue() interface{} {
	ret := make([]interface{}, len(a))
	for i, v := range a {
		ret[i] = v.ToGoValue()
	}
	return ret
}
>>>>>>> 827be9f1

func (v Dictionary) Type() types.Type { return v.typ }

<<<<<<< HEAD
func (v Dictionary) WithType(typ types.Type) Dictionary {
	v.typ = typ
	return v
=======
func (Dictionary) isValue() {}
func (d Dictionary) ToGoValue() interface{} {
	ret := map[interface{}]interface{}{}
	for _, v := range d {
		ret[v.Key.ToGoValue()] = v.Value.ToGoValue()
	}
	return ret
>>>>>>> 827be9f1
}

type KeyValuePair struct {
	Key   Value
	Value Value
}

type Composite struct {
	typ    types.Type
	Fields map[string]Value
}

<<<<<<< HEAD
func NewComposite(fields map[string]Value) Composite {
	return Composite{Fields: fields}
}

func (v Composite) isValue() {}
=======
func (e Event) ToGoValue() interface{} {
	ret := make([]interface{}, len(e.Fields))
	for i, v := range e.Fields {
		ret[i] = v.ToGoValue()
	}
	return ret
}

type Optional struct {
	Value Value
}

func (Optional) isValue() {}

func (o Optional) ToGoValue() interface{} {
	if o.Value == nil {
		return nil
	}
	value := o.Value.ToGoValue()
	return value
}

type Composite struct {
	Fields []Value
}

func (Composite) isValue() {}
func (c Composite) ToGoValue() interface{} {
	ret := make([]interface{}, len(c.Fields))
	for i, v := range c.Fields {
		ret[i] = v.ToGoValue()
	}
	return ret
}
>>>>>>> 827be9f1

func (v Composite) Type() types.Type { return v.typ }

<<<<<<< HEAD
func (v Composite) WithType(typ types.Type) Composite {
	v.typ = typ
	return v
}

type Event struct {
	typ    types.Type
	Fields map[string]Value
}

func NewEvent(fields map[string]Value) Event {
	return Event{Fields: fields}
}

func (v Event) isValue() {}

func (v Event) Type() types.Type { return v.typ }

func (v Event) WithType(typ types.Type) Event {
	v.typ = typ
	return v
=======
const AddressLength = 20

type Address [AddressLength]byte

func (Address) isValue() {}
func (a Address) ToGoValue() interface{} {
	return [20]byte(a)
}

func (a Address) String() string {
	return a.Hex()
}

func (a Address) Hex() string {
	return fmt.Sprintf("%x", [AddressLength]byte(a))
}

func BytesToAddress(b []byte) Address {
	var a Address
	copy(a[AddressLength-len(b):AddressLength], b)
	return a
>>>>>>> 827be9f1
}<|MERGE_RESOLUTION|>--- conflicted
+++ resolved
@@ -1,23 +1,16 @@
 package values
 
 import (
-<<<<<<< HEAD
-	"math/big"
-
-	"github.com/dapperlabs/flow-go/sdk/abi/types"
-=======
 	"fmt"
 	"math/big"
->>>>>>> 827be9f1
+
+	"github.com/dapperlabs/flow-go/sdk/abi/types"
 )
 
 type Value interface {
 	isValue()
-<<<<<<< HEAD
 	Type() types.Type
-=======
 	ToGoValue() interface{}
->>>>>>> 827be9f1
 }
 
 type Void struct{}
@@ -27,16 +20,17 @@
 }
 
 func (Void) isValue() {}
+
+func (Void) Type() types.Type {
+	return types.Void{}
+}
+
+func (v Void) WithType(types.Type) Value { return v }
+
 func (Void) ToGoValue() interface{} {
 	return nil
 }
 
-func (Void) Type() types.Type {
-	return types.Void{}
-}
-
-func (v Void) WithType(types.Type) Value { return v }
-
 type Nil struct{}
 
 func NewNil() Nil {
@@ -45,19 +39,40 @@
 
 func (Nil) isValue() {}
 
-<<<<<<< HEAD
 func (Nil) Type() types.Type {
 	return nil
 }
 
 func (v Nil) WithType(types.Type) Value { return v }
 
-=======
 func (Nil) ToGoValue() interface{} {
 	return nil
 }
 
->>>>>>> 827be9f1
+type Optional struct {
+	Value Value
+}
+
+func NewOptional(value Value) Optional {
+	return Optional{Value: value}
+}
+
+func (Optional) isValue() {}
+
+func (Optional) Type() types.Type {
+	return nil
+}
+
+func (o Optional) ToGoValue() interface{} {
+	if o.Value == nil {
+		return nil
+	}
+
+	value := o.Value.ToGoValue()
+
+	return value
+}
+
 type Bool bool
 
 func NewBool(b bool) Bool {
@@ -66,19 +81,16 @@
 
 func (Bool) isValue() {}
 
-<<<<<<< HEAD
 func (Bool) Type() types.Type {
 	return types.Bool{}
 }
 
 func (v Bool) WithType(types.Type) Value { return v }
 
-=======
-func (b Bool) ToGoValue() interface{} {
-	return bool(b)
-}
-
->>>>>>> 827be9f1
+func (v Bool) ToGoValue() interface{} {
+	return bool(v)
+}
+
 type String string
 
 func NewString(s string) String {
@@ -87,19 +99,16 @@
 
 func (String) isValue() {}
 
-<<<<<<< HEAD
 func (String) Type() types.Type {
 	return types.String{}
 }
 
 func (v String) WithType(types.Type) Value { return v }
 
-=======
-func (s String) ToGoValue() interface{} {
-	return string(s)
-}
-
->>>>>>> 827be9f1
+func (v String) ToGoValue() interface{} {
+	return string(v)
+}
+
 type Bytes []byte
 
 func NewBytes(b []byte) Bytes {
@@ -108,17 +117,12 @@
 
 func (Bytes) isValue() {}
 
-<<<<<<< HEAD
 func (Bytes) Type() types.Type {
 	return types.Bytes{}
-=======
-func (b Bytes) ToGoValue() interface{} {
-	return []byte(b)
-}
-
-type Int struct {
-	Int *big.Int
->>>>>>> 827be9f1
+}
+
+func (v Bytes) ToGoValue() interface{} {
+	return []byte(v)
 }
 
 func (v Bytes) WithType(types.Type) Value { return v }
@@ -137,7 +141,6 @@
 	return a
 }
 
-<<<<<<< HEAD
 func (Address) isValue() {}
 
 func (Address) Type() types.Type {
@@ -146,382 +149,345 @@
 
 func (v Address) WithType(types.Type) Value { return v }
 
+func (v Address) ToGoValue() interface{} {
+	return [20]byte(v)
+}
+
 func (v Address) Bytes() []byte {
 	return v[:]
 }
 
-type Int struct {
-	Value *big.Int
-}
-
-func NewInt(i int) Int {
-	return Int{big.NewInt(int64(i))}
-}
-
-func NewIntFromBig(i *big.Int) Int {
-	return Int{i}
-=======
-func (i Int) ToInt() int {
-	return int(i.Int.Int64())
->>>>>>> 827be9f1
-}
-
-func (Int) isValue() {}
-func (i Int) ToGoValue() interface{} {
-	return i.ToInt()
-}
-
-func (Int) Type() types.Type {
-	return nil
-}
-
-func (v Int) WithType(types.Type) Value { return v }
-
-func (v Int) Int() int {
-	return int(v.Value.Int64())
-}
-
-func (v Int) Big() *big.Int {
-	return v.Value
-}
-
-type Int8 int8
-
-func NewInt8(i int8) Int8 {
-	return Int8(i)
-}
-
-func (Int8) isValue() {}
-func (i Int8) ToGoValue() interface{} {
-	return int8(i)
-}
-
-func (Int8) Type() types.Type {
-	return types.Int8{}
-}
-
-func (v Int8) WithType(types.Type) Value { return v }
-
-type Int16 int16
-
-func NewInt16(i int16) Int16 {
-	return Int16(i)
-}
-
-func (Int16) isValue() {}
-func (i Int16) ToGoValue() interface{} {
-	return int16(i)
-}
-
-func (Int16) Type() types.Type {
-	return types.Int16{}
-}
-
-func (v Int16) WithType(types.Type) Value { return v }
-
-type Int32 int32
-
-func NewInt32(i int32) Int32 {
-	return Int32(i)
-}
-
-func (Int32) isValue() {}
-func (i Int32) ToGoValue() interface{} {
-	return int32(i)
-}
-
-func (Int32) Type() types.Type {
-	return types.Int32{}
-}
-
-func (v Int32) WithType(types.Type) Value { return v }
-
-type Int64 int64
-
-func NewInt64(i int64) Int64 {
-	return Int64(i)
-}
-
-func (Int64) isValue() {}
-func (i Int64) ToGoValue() interface{} {
-	return int64(i)
-}
-
-<<<<<<< HEAD
-func (Int64) Type() types.Type {
-	return types.Int64{}
-}
-
-func (v Int64) WithType(types.Type) Value { return v }
-
-type Uint8 uint8
-
-func NewUint8(i uint8) Uint8 {
-	return Uint8(i)
-}
-
-func (Uint8) isValue() {}
-
-func (Uint8) Type() types.Type {
-	return types.UInt8{}
-}
-
-func (v Uint8) WithType(types.Type) Value { return v }
-
-type Uint16 uint16
-
-func NewUint16(i uint16) Uint16 {
-	return Uint16(i)
-}
-
-func (Uint16) isValue() {}
-
-func (Uint16) Type() types.Type {
-	return types.UInt16{}
-}
-
-func (v Uint16) WithType(types.Type) Value { return v }
-
-type Uint32 uint32
-
-func NewUint32(i uint32) Uint32 {
-	return Uint32(i)
-}
-
-func (Uint32) isValue() {}
-
-func (Uint32) Type() types.Type {
-	return types.UInt32{}
-}
-
-func (v Uint32) WithType(types.Type) Value { return v }
-
-type Uint64 uint64
-
-func NewUint64(i uint64) Uint64 {
-	return Uint64(i)
-}
-
-func (Uint64) isValue() {}
-=======
-type UInt8 uint8
-
-func (UInt8) isValue() {}
-func (i UInt8) ToGoValue() interface{} {
-	return uint8(i)
-}
-
-type UInt16 uint16
-
-func (UInt16) isValue() {}
-func (i UInt16) ToGoValue() interface{} {
-	return uint16(i)
-}
-
-type UInt32 uint32
-
-func (UInt32) isValue() {}
-func (i UInt32) ToGoValue() interface{} {
-	return uint32(i)
-}
-
-type UInt64 uint64
-
-func (UInt64) isValue() {}
-func (i UInt64) ToGoValue() interface{} {
-	return uint64(i)
-}
->>>>>>> 827be9f1
-
-func (Uint64) Type() types.Type {
-	return types.UInt64{}
-}
-
-func (v Uint64) WithType(types.Type) Value { return v }
-
-type VariableSizedArray struct {
-	typ    types.Type
-	Values []Value
-}
-
-func NewVariableSizedArray(values []Value) VariableSizedArray {
-	return VariableSizedArray{Values: values}
-}
-
-func (v VariableSizedArray) isValue() {}
-
-func (v VariableSizedArray) Type() types.Type { return v.typ }
-
-func (v VariableSizedArray) WithType(typ types.Type) VariableSizedArray {
-	v.typ = typ
-	return v
-}
-
-type ConstantSizedArray struct {
-	typ    types.Type
-	Values []Value
-}
-
-<<<<<<< HEAD
-func NewConstantSizedArray(values []Value) ConstantSizedArray {
-	return ConstantSizedArray{Values: values}
-=======
-func (VariableSizedArray) isValue() {}
-func (a VariableSizedArray) ToGoValue() interface{} {
-	ret := make([]interface{}, len(a))
-	for i, v := range a {
-		ret[i] = v.ToGoValue()
-	}
-	return ret
->>>>>>> 827be9f1
-}
-
-func (v ConstantSizedArray) isValue() {}
-
-func (v ConstantSizedArray) Type() types.Type { return v.typ }
-
-func (v ConstantSizedArray) WithType(typ types.Type) ConstantSizedArray {
-	v.typ = typ
-	return v
-}
-
-type Dictionary struct {
-	typ   types.Type
-	Pairs []KeyValuePair
-}
-
-func NewDictionary(pairs []KeyValuePair) Dictionary {
-	return Dictionary{Pairs: pairs}
-}
-
-<<<<<<< HEAD
-func (v Dictionary) isValue() {}
-=======
-func (ConstantSizedArray) isValue() {}
-func (a ConstantSizedArray) ToGoValue() interface{} {
-	ret := make([]interface{}, len(a))
-	for i, v := range a {
-		ret[i] = v.ToGoValue()
-	}
-	return ret
-}
->>>>>>> 827be9f1
-
-func (v Dictionary) Type() types.Type { return v.typ }
-
-<<<<<<< HEAD
-func (v Dictionary) WithType(typ types.Type) Dictionary {
-	v.typ = typ
-	return v
-=======
-func (Dictionary) isValue() {}
-func (d Dictionary) ToGoValue() interface{} {
-	ret := map[interface{}]interface{}{}
-	for _, v := range d {
-		ret[v.Key.ToGoValue()] = v.Value.ToGoValue()
-	}
-	return ret
->>>>>>> 827be9f1
-}
-
-type KeyValuePair struct {
-	Key   Value
-	Value Value
-}
-
-type Composite struct {
-	typ    types.Type
-	Fields map[string]Value
-}
-
-<<<<<<< HEAD
-func NewComposite(fields map[string]Value) Composite {
-	return Composite{Fields: fields}
-}
-
-func (v Composite) isValue() {}
-=======
-func (e Event) ToGoValue() interface{} {
-	ret := make([]interface{}, len(e.Fields))
-	for i, v := range e.Fields {
-		ret[i] = v.ToGoValue()
-	}
-	return ret
-}
-
-type Optional struct {
-	Value Value
-}
-
-func (Optional) isValue() {}
-
-func (o Optional) ToGoValue() interface{} {
-	if o.Value == nil {
-		return nil
-	}
-	value := o.Value.ToGoValue()
-	return value
-}
-
-type Composite struct {
-	Fields []Value
-}
-
-func (Composite) isValue() {}
-func (c Composite) ToGoValue() interface{} {
-	ret := make([]interface{}, len(c.Fields))
-	for i, v := range c.Fields {
-		ret[i] = v.ToGoValue()
-	}
-	return ret
-}
->>>>>>> 827be9f1
-
-func (v Composite) Type() types.Type { return v.typ }
-
-<<<<<<< HEAD
-func (v Composite) WithType(typ types.Type) Composite {
-	v.typ = typ
-	return v
-}
-
-type Event struct {
-	typ    types.Type
-	Fields map[string]Value
-}
-
-func NewEvent(fields map[string]Value) Event {
-	return Event{Fields: fields}
-}
-
-func (v Event) isValue() {}
-
-func (v Event) Type() types.Type { return v.typ }
-
-func (v Event) WithType(typ types.Type) Event {
-	v.typ = typ
-	return v
-=======
-const AddressLength = 20
-
-type Address [AddressLength]byte
-
-func (Address) isValue() {}
-func (a Address) ToGoValue() interface{} {
-	return [20]byte(a)
-}
-
-func (a Address) String() string {
-	return a.Hex()
-}
-
-func (a Address) Hex() string {
-	return fmt.Sprintf("%x", [AddressLength]byte(a))
+func (v Address) String() string {
+	return v.Hex()
+}
+
+func (v Address) Hex() string {
+	return fmt.Sprintf("%x", [AddressLength]byte(v))
 }
 
 func BytesToAddress(b []byte) Address {
 	var a Address
 	copy(a[AddressLength-len(b):AddressLength], b)
 	return a
->>>>>>> 827be9f1
+}
+
+type Int struct {
+	Value *big.Int
+}
+
+func NewInt(i int) Int {
+	return Int{big.NewInt(int64(i))}
+}
+
+func NewIntFromBig(i *big.Int) Int {
+	return Int{i}
+}
+
+func (Int) isValue() {}
+
+func (Int) Type() types.Type {
+	return nil
+}
+
+func (v Int) WithType(types.Type) Value { return v }
+
+func (v Int) ToGoValue() interface{} {
+	return v.Int()
+}
+
+func (v Int) Int() int {
+	return int(v.Value.Int64())
+}
+
+func (v Int) Big() *big.Int {
+	return v.Value
+}
+
+type Int8 int8
+
+func NewInt8(v int8) Int8 {
+	return Int8(v)
+}
+
+func (Int8) isValue() {}
+
+func (v Int8) ToGoValue() interface{} {
+	return int8(v)
+}
+
+func (Int8) Type() types.Type {
+	return types.Int8{}
+}
+
+func (v Int8) WithType(types.Type) Value { return v }
+
+type Int16 int16
+
+func NewInt16(v int16) Int16 {
+	return Int16(v)
+}
+
+func (Int16) isValue() {}
+
+func (Int16) Type() types.Type {
+	return types.Int16{}
+}
+
+func (v Int16) WithType(types.Type) Value { return v }
+
+func (v Int16) ToGoValue() interface{} {
+	return int16(v)
+}
+
+type Int32 int32
+
+func NewInt32(v int32) Int32 {
+	return Int32(v)
+}
+
+func (Int32) isValue() {}
+
+func (Int32) Type() types.Type {
+	return types.Int32{}
+}
+
+func (v Int32) WithType(types.Type) Value { return v }
+
+func (v Int32) ToGoValue() interface{} {
+	return int32(v)
+}
+
+type Int64 int64
+
+func NewInt64(i int64) Int64 {
+	return Int64(i)
+}
+
+func (Int64) isValue() {}
+
+func (Int64) Type() types.Type {
+	return types.Int64{}
+}
+
+func (v Int64) WithType(types.Type) Value { return v }
+
+func (v Int64) ToGoValue() interface{} {
+	return int64(v)
+}
+
+type UInt8 uint8
+
+func NewUInt8(v uint8) UInt8 {
+	return UInt8(v)
+}
+
+func (UInt8) isValue() {}
+
+func (UInt8) Type() types.Type {
+	return types.UInt8{}
+}
+
+func (v UInt8) WithType(types.Type) Value { return v }
+
+func (v UInt8) ToGoValue() interface{} {
+	return uint8(v)
+}
+
+type UInt16 uint16
+
+func NewUInt16(v uint16) UInt16 {
+	return UInt16(v)
+}
+
+func (UInt16) isValue() {}
+
+func (UInt16) Type() types.Type {
+	return types.UInt16{}
+}
+
+func (v UInt16) WithType(types.Type) Value { return v }
+
+func (v UInt16) ToGoValue() interface{} {
+	return uint16(v)
+}
+
+type UInt32 uint32
+
+func NewUInt32(v uint32) UInt32 {
+	return UInt32(v)
+}
+
+func (UInt32) isValue() {}
+
+func (UInt32) Type() types.Type {
+	return types.UInt32{}
+}
+
+func (v UInt32) WithType(types.Type) Value { return v }
+
+func (v UInt32) ToGoValue() interface{} {
+	return uint32(v)
+}
+
+type UInt64 uint64
+
+func NewUInt64(v uint64) UInt64 {
+	return UInt64(v)
+}
+
+func (UInt64) isValue() {}
+
+func (UInt64) Type() types.Type {
+	return types.UInt64{}
+}
+
+func (v UInt64) WithType(types.Type) Value { return v }
+
+func (v UInt64) ToGoValue() interface{} {
+	return uint64(v)
+}
+
+type VariableSizedArray struct {
+	typ    types.Type
+	Values []Value
+}
+
+func NewVariableSizedArray(values []Value) VariableSizedArray {
+	return VariableSizedArray{Values: values}
+}
+
+func (VariableSizedArray) isValue() {}
+
+func (v VariableSizedArray) Type() types.Type { return v.typ }
+
+func (v VariableSizedArray) WithType(typ types.Type) VariableSizedArray {
+	v.typ = typ
+	return v
+}
+
+func (v VariableSizedArray) ToGoValue() interface{} {
+	ret := make([]interface{}, len(v.Values))
+
+	for i, e := range v.Values {
+		ret[i] = e.ToGoValue()
+	}
+
+	return ret
+}
+
+type ConstantSizedArray struct {
+	typ    types.Type
+	Values []Value
+}
+
+func NewConstantSizedArray(values []Value) ConstantSizedArray {
+	return ConstantSizedArray{Values: values}
+}
+
+func (ConstantSizedArray) isValue() {}
+
+func (v ConstantSizedArray) Type() types.Type { return v.typ }
+
+func (v ConstantSizedArray) WithType(typ types.Type) ConstantSizedArray {
+	v.typ = typ
+	return v
+}
+
+func (v ConstantSizedArray) ToGoValue() interface{} {
+	ret := make([]interface{}, len(v.Values))
+
+	for i, e := range v.Values {
+		ret[i] = e.ToGoValue()
+	}
+
+	return ret
+}
+
+type Dictionary struct {
+	typ   types.Type
+	Pairs []KeyValuePair
+}
+
+func NewDictionary(pairs []KeyValuePair) Dictionary {
+	return Dictionary{Pairs: pairs}
+}
+
+func (Dictionary) isValue() {}
+
+func (v Dictionary) Type() types.Type { return v.typ }
+
+func (v Dictionary) WithType(typ types.Type) Dictionary {
+	v.typ = typ
+	return v
+}
+
+func (v Dictionary) ToGoValue() interface{} {
+	ret := map[interface{}]interface{}{}
+
+	for _, p := range v.Pairs {
+		ret[p.Key.ToGoValue()] = p.Value.ToGoValue()
+	}
+
+	return ret
+}
+
+type KeyValuePair struct {
+	Key   Value
+	Value Value
+}
+
+type Composite struct {
+	typ    types.Type
+	Fields map[string]Value
+}
+
+func NewComposite(fields map[string]Value) Composite {
+	return Composite{Fields: fields}
+}
+
+func (Composite) isValue() {}
+
+func (v Composite) Type() types.Type { return v.typ }
+
+func (v Composite) WithType(typ types.Type) Composite {
+	v.typ = typ
+	return v
+}
+
+func (v Composite) ToGoValue() interface{} {
+	ret := make(map[string]interface{}, len(v.Fields))
+
+	for id, field := range v.Fields {
+		ret[id] = field.ToGoValue()
+	}
+
+	return ret
+}
+
+type Event struct {
+	typ    types.Type
+	Fields map[string]Value
+}
+
+func NewEvent(fields map[string]Value) Event {
+	return Event{Fields: fields}
+}
+
+func (v Event) isValue() {}
+
+func (v Event) Type() types.Type { return v.typ }
+
+func (v Event) WithType(typ types.Type) Event {
+	v.typ = typ
+	return v
+}
+
+func (v Event) ToGoValue() interface{} {
+	ret := make(map[string]interface{}, len(v.Fields))
+
+	for id, field := range v.Fields {
+		ret[id] = field.ToGoValue()
+	}
+
+	return ret
 }