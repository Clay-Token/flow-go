--- conflicted
+++ resolved
@@ -31,11 +31,7 @@
 	cfg := Config{
 		minInterval:  500 * time.Millisecond,
 		maxInterval:  10 * time.Second,
-<<<<<<< HEAD
-		expiryBlocks: 100,
-=======
-		expiryBlocks: 64,
->>>>>>> 16447f09
+		expiryBlocks: 10,
 	}
 
 	// apply option parameters
