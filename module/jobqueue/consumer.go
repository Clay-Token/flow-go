--- conflicted
+++ resolved
@@ -92,20 +92,6 @@
 		if err != nil {
 			return fmt.Errorf("could not init processed index: %w", err)
 		}
-<<<<<<< HEAD
-
-		if !ok {
-			return fmt.Errorf("init processed index had no effect, default index: %v",
-				defaultIndex)
-		}
-
-		processedIndex = defaultIndex
-
-		c.log.Warn().Int64("processed index", processedIndex).
-			Msg("processed index not found, initialized.")
-	}
-=======
->>>>>>> d37309c9
 
 		if !ok {
 			return fmt.Errorf("init processed index had no effect, default index: %v",
@@ -183,11 +169,7 @@
 	if processingCount > 0 {
 		c.log.Info().Int64("processing", processingCount).Msg("processing jobs")
 	} else {
-<<<<<<< HEAD
-		c.log.Debug().Msg("no job found")
-=======
 		c.log.Debug().Bool("running", c.running).Msg("no job found")
->>>>>>> d37309c9
 	}
 
 }
