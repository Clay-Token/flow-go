--- conflicted
+++ resolved
@@ -6,23 +6,17 @@
 	namespaceCollection   = "collection"
 	namespaceConsensus    = "consensus"
 	namespaceVerification = "verification"
-<<<<<<< HEAD
-=======
 	namespaceExecution    = "execution"
->>>>>>> b33f5874
 )
 
 // Prometheus metric subsystems
 const (
 	subsystemBadger  = "badger"
 	subsystemNetwork = "network"
-<<<<<<< HEAD
-=======
 )
 
 // Execution Subsystems
 const (
 	subsystemStateStorage = "state_storage"
 	subsystemRuntime      = "runtime"
->>>>>>> b33f5874
 )