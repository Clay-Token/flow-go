// (c) 2019 Dapper Labs - ALL RIGHTS RESERVED

package consensus

import (
	"fmt"

	"github.com/dgraph-io/badger/v2"

	"github.com/dapperlabs/flow-go/model/flow"
	"github.com/dapperlabs/flow-go/state/protocol"
	"github.com/dapperlabs/flow-go/storage"
	"github.com/dapperlabs/flow-go/storage/badger/operation"
	"github.com/dapperlabs/flow-go/storage/badger/procedure"
)

// Finalizer is a simple wrapper around our temporary state to clean up after a
// block has been fully finalized to the persistent protocol state.
type Finalizer struct {
	db       *badger.DB
	headers  storage.Headers
	payloads storage.Payloads
	proto    protocol.State
	cleanup  CleanupFunc
}

// NewFinalizer creates a new finalizer for the temporary state.
func NewFinalizer(db *badger.DB, headers storage.Headers, payloads storage.Payloads, proto protocol.State, options ...func(*Finalizer)) *Finalizer {
	f := &Finalizer{
		db:       db,
		proto:    proto,
		headers:  headers,
		payloads: payloads,
		cleanup:  CleanupNothing(),
	}
	for _, option := range options {
		option(f)
	}
	return f
}

// MakeFinal will finalize the block with the given ID and clean up the memory
// pools after it.
//
// This assumes that guarantees and seals are already in persistent state when
// included in a block proposal. Between entering the non-finalized chain state
// and being finalized, entities should be present in both the volatile memory
// pools and persistent storage.
func (f *Finalizer) MakeFinal(blockID flow.Identifier) error {

<<<<<<< HEAD
	// STEP ONE: Check if the block itself would conflict with finalized state.

	// retrieve the finalized height
=======
	// STEP ONE: This is an idempotent operation. In case we are trying to
	// finalize a block that is already below finalized height, we want to do
	// one of two things: if it conflicts with the block already finalized at
	// that height, it's an invalid operation. Otherwise, it is a no-op.

>>>>>>> c5fc69ff
	var finalized uint64
	err := f.db.View(operation.RetrieveFinalizedHeight(&finalized))
	if err != nil {
		return fmt.Errorf("could not retrieve finalized height: %w", err)
	}
<<<<<<< HEAD

	// retrieve the pending block
=======
>>>>>>> c5fc69ff
	pending, err := f.headers.ByBlockID(blockID)
	if err != nil {
		return fmt.Errorf("could not retrieve pending header: %w", err)
	}
<<<<<<< HEAD

	// Check to see if we are trying to finalize at a heigth that is already
	// finalized; if so, compary the ID of the finalized block.
	// 1) If it matches, this is a no-op.
	// 2) If it doesn't match, this is an invalid operation.
	if pending.Height <= finalized {
		dup, err := f.headers.ByHeight(pending.Height)
		if err != nil {
			return fmt.Errorf("could not get non-pending alternative: %w", err)
		}
		if dup.ID() != blockID {
			return fmt.Errorf("cannot finalize conflicting state (height: %d, pending: %x, finalized: %x)", pending.Height, blockID, dup.ID())
		}
		return nil
	}

	// STEP TWO: Check if the block actually connects to the last finalized
	// block through its ancestors - and keep a list while we are at it.

	// get the finalized block ID
	var finalID flow.Identifier
	err = f.db.View(operation.LookupBlockHeight(finalized, &finalID))
	if err != nil {
		return fmt.Errorf("could not retrieve finalized header: %w", err)
	}

	// in order to validate the validity of all changes, we need to iterate
	// through the blocks that need to be finalized from oldest to youngest;
	// we thus start at the youngest and remember the intermediary steps
	// while tracing back until we reach the finalized state
	pendingIDs := []flow.Identifier{blockID}
	ancestorID := pending.ParentID
	for ancestorID != finalID {
		ancestor, err := f.headers.ByBlockID(ancestorID)
		if err != nil {
			return fmt.Errorf("could not retrieve parent (%x): %w", ancestorID, err)
		}
		if ancestor.Height < finalized {
			return fmt.Errorf("ancestor conflicts with finalized state (height: %d, finalized: %d)", ancestor.Height, finalized)
		}
		pendingIDs = append(pendingIDs, ancestorID)
		ancestorID = ancestor.ParentID
	}

	// STEP 4: Now we can step backwards in order to go from oldest to youngest; for
	// each header, we apply the changes to the protocol state and then clean
	// up behind it.
=======
	if pending.Height <= finalized {
		dup, err := f.headers.ByHeight(pending.Height)
		if err != nil {
			return fmt.Errorf("could not retrieve finalized equivalent: %w", err)
		}
		if dup.ID() != blockID {
			return fmt.Errorf("cannot finalize pending block conflicting with finalized state (height: %d, pending: %x, finalized: %x)", pending.Height, blockID, dup.ID())
		}
		return nil
	}

	// STEP TWO: At least one block in the chain back to the finalized state is
	// a valid candidate for finalization. Figure out all blocks between the
	// to-be-finalized block and the last finalized block. If we can't trace
	// back to the last finalized block, this is also an invalid call.

	var finalID flow.Identifier
	err = f.db.View(operation.LookupBlockHeight(finalized, &finalID))
	if err != nil {
		return fmt.Errorf("could not retrieve finalized header: %w", err)
	}
	pendingIDs := []flow.Identifier{blockID}
	ancestorID := pending.ParentID
	for ancestorID != finalID {
		ancestor, err := f.headers.ByBlockID(ancestorID)
		if err != nil {
			return fmt.Errorf("could not retrieve parent (%x): %w", ancestorID, err)
		}
		if ancestor.Height < finalized {
			return fmt.Errorf("cannot finalize pending block unconnected to last finalized block (height: %d, finalized: %d)", ancestor.Height, finalized)
		}
		pendingIDs = append(pendingIDs, ancestorID)
		ancestorID = ancestor.ParentID
	}

	// STEP THREE: We walk backwards through the collected ancestors, starting
	// with the first block after finalizing state, and finalize them one by
	// one in the protocol state.

>>>>>>> c5fc69ff
	for i := len(pendingIDs) - 1; i >= 0; i-- {
		pendingID := pendingIDs[i]
		err = f.proto.Mutate().Finalize(pendingID)
		if err != nil {
			return fmt.Errorf("could not finalize block (%x): %w", pendingID, err)
<<<<<<< HEAD
		}
		err := f.cleanup(pendingID)
		if err != nil {
			return fmt.Errorf("could not execute cleanup (%x): %w", pendingID, err)
		}
=======
		}
		err := f.cleanup(pendingID)
		if err != nil {
			return fmt.Errorf("could not execute cleanup (%x): %w", pendingID, err)
		}
>>>>>>> c5fc69ff
	}

	return nil
}

// MakePending indexes a block by its parent. The index is useful for looking up the child block
// of a finalized block.
func (f *Finalizer) MakePending(blockID flow.Identifier, parentID flow.Identifier) error {
	return f.db.Update(procedure.IndexBlockChild(parentID, blockID))
}<|MERGE_RESOLUTION|>--- conflicted
+++ resolved
@@ -48,80 +48,22 @@
 // pools and persistent storage.
 func (f *Finalizer) MakeFinal(blockID flow.Identifier) error {
 
-<<<<<<< HEAD
-	// STEP ONE: Check if the block itself would conflict with finalized state.
-
-	// retrieve the finalized height
-=======
 	// STEP ONE: This is an idempotent operation. In case we are trying to
 	// finalize a block that is already below finalized height, we want to do
 	// one of two things: if it conflicts with the block already finalized at
 	// that height, it's an invalid operation. Otherwise, it is a no-op.
 
->>>>>>> c5fc69ff
 	var finalized uint64
 	err := f.db.View(operation.RetrieveFinalizedHeight(&finalized))
 	if err != nil {
 		return fmt.Errorf("could not retrieve finalized height: %w", err)
 	}
-<<<<<<< HEAD
 
-	// retrieve the pending block
-=======
->>>>>>> c5fc69ff
 	pending, err := f.headers.ByBlockID(blockID)
 	if err != nil {
 		return fmt.Errorf("could not retrieve pending header: %w", err)
 	}
-<<<<<<< HEAD
 
-	// Check to see if we are trying to finalize at a heigth that is already
-	// finalized; if so, compary the ID of the finalized block.
-	// 1) If it matches, this is a no-op.
-	// 2) If it doesn't match, this is an invalid operation.
-	if pending.Height <= finalized {
-		dup, err := f.headers.ByHeight(pending.Height)
-		if err != nil {
-			return fmt.Errorf("could not get non-pending alternative: %w", err)
-		}
-		if dup.ID() != blockID {
-			return fmt.Errorf("cannot finalize conflicting state (height: %d, pending: %x, finalized: %x)", pending.Height, blockID, dup.ID())
-		}
-		return nil
-	}
-
-	// STEP TWO: Check if the block actually connects to the last finalized
-	// block through its ancestors - and keep a list while we are at it.
-
-	// get the finalized block ID
-	var finalID flow.Identifier
-	err = f.db.View(operation.LookupBlockHeight(finalized, &finalID))
-	if err != nil {
-		return fmt.Errorf("could not retrieve finalized header: %w", err)
-	}
-
-	// in order to validate the validity of all changes, we need to iterate
-	// through the blocks that need to be finalized from oldest to youngest;
-	// we thus start at the youngest and remember the intermediary steps
-	// while tracing back until we reach the finalized state
-	pendingIDs := []flow.Identifier{blockID}
-	ancestorID := pending.ParentID
-	for ancestorID != finalID {
-		ancestor, err := f.headers.ByBlockID(ancestorID)
-		if err != nil {
-			return fmt.Errorf("could not retrieve parent (%x): %w", ancestorID, err)
-		}
-		if ancestor.Height < finalized {
-			return fmt.Errorf("ancestor conflicts with finalized state (height: %d, finalized: %d)", ancestor.Height, finalized)
-		}
-		pendingIDs = append(pendingIDs, ancestorID)
-		ancestorID = ancestor.ParentID
-	}
-
-	// STEP 4: Now we can step backwards in order to go from oldest to youngest; for
-	// each header, we apply the changes to the protocol state and then clean
-	// up behind it.
-=======
 	if pending.Height <= finalized {
 		dup, err := f.headers.ByHeight(pending.Height)
 		if err != nil {
@@ -161,25 +103,16 @@
 	// with the first block after finalizing state, and finalize them one by
 	// one in the protocol state.
 
->>>>>>> c5fc69ff
 	for i := len(pendingIDs) - 1; i >= 0; i-- {
 		pendingID := pendingIDs[i]
 		err = f.proto.Mutate().Finalize(pendingID)
 		if err != nil {
 			return fmt.Errorf("could not finalize block (%x): %w", pendingID, err)
-<<<<<<< HEAD
 		}
 		err := f.cleanup(pendingID)
 		if err != nil {
 			return fmt.Errorf("could not execute cleanup (%x): %w", pendingID, err)
 		}
-=======
-		}
-		err := f.cleanup(pendingID)
-		if err != nil {
-			return fmt.Errorf("could not execute cleanup (%x): %w", pendingID, err)
-		}
->>>>>>> c5fc69ff
 	}
 
 	return nil
