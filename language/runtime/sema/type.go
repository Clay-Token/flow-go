//revive:disable

package sema

import (
	"fmt"
	"math"
	"math/big"
	"strings"

	"github.com/dapperlabs/flow-go/language/runtime/ast"
	"github.com/dapperlabs/flow-go/language/runtime/common"
	"github.com/dapperlabs/flow-go/language/runtime/errors"
)

func qualifiedIdentifier(identifier string, containerType Type) string {

	// Gather all identifiers: this, parent, grand-parent, etc.

	identifiers := []string{identifier}

	for containerType != nil {
		switch typedContainerType := containerType.(type) {
		case *InterfaceType:
			identifiers = append(identifiers, typedContainerType.Identifier)
			containerType = typedContainerType.ContainerType
		case *CompositeType:
			identifiers = append(identifiers, typedContainerType.Identifier)
			containerType = typedContainerType.ContainerType
		default:
			panic(errors.NewUnreachableError())
		}
	}

	// Append all identifiers, in reverse order

	var sb strings.Builder

	for i := len(identifiers) - 1; i >= 0; i-- {
		sb.WriteString(identifiers[i])
		if i != 0 {
			sb.WriteRune('.')
		}
	}

	return sb.String()
}

type TypeID string

type Type interface {
	IsType()
	ID() TypeID
	String() string
	QualifiedString() string
	Equal(other Type) bool
	IsResourceType() bool
	IsInvalidType() bool
	TypeAnnotationState() TypeAnnotationState
	ContainsFirstLevelResourceInterfaceType() bool
}

// ValueIndexableType is a type which can be indexed into using a value
//
type ValueIndexableType interface {
	Type
	isValueIndexableType() bool
	ElementType(isAssignment bool) Type
	IndexingType() Type
}

// TypeIndexableType is a type which can be indexed into using a type
//
type TypeIndexableType interface {
	Type
	isTypeIndexableType()
	IsAssignable() bool
	IsValidIndexingType(indexingType Type) (isValid bool, expectedTypeDescription string)
	ElementType(indexingType Type, isAssignment bool) Type
}

// MemberAccessibleType is a type which might have members
//
type MemberAccessibleType interface {
	Type
	CanHaveMembers() bool
	GetMember(identifier string, targetRange ast.Range, report func(error)) *Member
}

// ContainedType is a type which might have a container type
//
type ContainedType interface {
	Type
	GetContainerType() Type
}

// CompositeKindedType is a type which has a composite kind
//
type CompositeKindedType interface {
	Type
	GetCompositeKind() common.CompositeKind
}

// LocatedType is a type which has a location
type LocatedType interface {
	Type
	GetLocation() ast.Location
}

// TypeAnnotation

type TypeAnnotation struct {
	IsResource bool
	Type       Type
}

func (a *TypeAnnotation) TypeAnnotationState() TypeAnnotationState {
	if a.Type.IsInvalidType() {
		return TypeAnnotationStateValid
	}

	innerState := a.Type.TypeAnnotationState()
	if innerState != TypeAnnotationStateValid {
		return innerState
	}

	isResourceType := a.Type.IsResourceType()
	switch {
	case isResourceType && !a.IsResource:
		return TypeAnnotationStateMissingResourceAnnotation
	case !isResourceType && a.IsResource:
		return TypeAnnotationStateInvalidResourceAnnotation
	default:
		return TypeAnnotationStateValid
	}
}

func (a *TypeAnnotation) String() string {
	if a.IsResource {
		return fmt.Sprintf(
			"%s%s",
			common.CompositeKindResource.Annotation(),
			a.Type,
		)
	} else {
		return fmt.Sprint(a.Type)
	}
}

func (a *TypeAnnotation) QualifiedString() string {
	qualifiedString := a.Type.QualifiedString()
	if a.IsResource {
		return fmt.Sprintf(
			"%s%s",
			common.CompositeKindResource.Annotation(),
			qualifiedString,
		)
	} else {
		return fmt.Sprint(qualifiedString)
	}
}

func (a *TypeAnnotation) Equal(other *TypeAnnotation) bool {
	return a.IsResource == other.IsResource &&
		a.Type.Equal(other.Type)
}

func NewTypeAnnotation(ty Type) *TypeAnnotation {
	return &TypeAnnotation{
		IsResource: ty.IsResourceType(),
		Type:       ty,
	}
}

// AnyType represents the top type of all types.
// NOTE: This type is only used internally and not available in programs.
type AnyType struct{}

func (*AnyType) IsType() {}

func (*AnyType) String() string {
	return "Any"
}

func (*AnyType) QualifiedString() string {
	return "Any"
}

func (*AnyType) ID() TypeID {
	return "Any"
}

func (*AnyType) Equal(other Type) bool {
	_, ok := other.(*AnyType)
	return ok
}

func (*AnyType) IsResourceType() bool {
	return false
}

func (*AnyType) IsInvalidType() bool {
	return false
}

func (*AnyType) TypeAnnotationState() TypeAnnotationState {
	return TypeAnnotationStateValid
}

func (*AnyType) ContainsFirstLevelResourceInterfaceType() bool {
	return false
}

// AnyStructType represents the top type of all non-resource types
type AnyStructType struct{}

func (*AnyStructType) IsType() {}

func (*AnyStructType) String() string {
	return "AnyStruct"
}

func (*AnyStructType) QualifiedString() string {
	return "AnyStruct"
}

func (*AnyStructType) ID() TypeID {
	return "AnyStruct"
}

func (*AnyStructType) Equal(other Type) bool {
	_, ok := other.(*AnyStructType)
	return ok
}

func (*AnyStructType) IsResourceType() bool {
	return false
}

func (*AnyStructType) IsInvalidType() bool {
	return false
}

func (*AnyStructType) TypeAnnotationState() TypeAnnotationState {
	return TypeAnnotationStateValid
}

func (*AnyStructType) ContainsFirstLevelResourceInterfaceType() bool {
	return false
}

// AnyResourceType represents the top type of all resource types
type AnyResourceType struct{}

func (*AnyResourceType) IsType() {}

func (*AnyResourceType) String() string {
	return "AnyResource"
}

func (*AnyResourceType) QualifiedString() string {
	return "AnyResource"
}

func (*AnyResourceType) ID() TypeID {
	return "AnyResource"
}

func (*AnyResourceType) Equal(other Type) bool {
	_, ok := other.(*AnyResourceType)
	return ok
}

func (*AnyResourceType) IsResourceType() bool {
	return true
}

func (*AnyResourceType) IsInvalidType() bool {
	return false
}

func (*AnyResourceType) TypeAnnotationState() TypeAnnotationState {
	return TypeAnnotationStateValid
}

func (*AnyResourceType) ContainsFirstLevelResourceInterfaceType() bool {
	return false
}

// NeverType represents the bottom type
type NeverType struct{}

func (*NeverType) IsType() {}

func (*NeverType) String() string {
	return "Never"
}

func (*NeverType) QualifiedString() string {
	return "Never"
}

func (*NeverType) ID() TypeID {
	return "Never"
}

func (*NeverType) Equal(other Type) bool {
	_, ok := other.(*NeverType)
	return ok
}

func (*NeverType) IsResourceType() bool {
	return false
}

func (*NeverType) IsInvalidType() bool {
	return false
}

func (*NeverType) TypeAnnotationState() TypeAnnotationState {
	return TypeAnnotationStateValid
}

func (*NeverType) ContainsFirstLevelResourceInterfaceType() bool {
	return false
}

// VoidType represents the void type
type VoidType struct{}

func (*VoidType) IsType() {}

func (*VoidType) String() string {
	return "Void"
}

func (*VoidType) QualifiedString() string {
	return "Void"
}

func (*VoidType) ID() TypeID {
	return "Void"
}

func (*VoidType) Equal(other Type) bool {
	_, ok := other.(*VoidType)
	return ok
}

func (*VoidType) IsResourceType() bool {
	return false
}

func (*VoidType) IsInvalidType() bool {
	return false
}

func (*VoidType) TypeAnnotationState() TypeAnnotationState {
	return TypeAnnotationStateValid
}

func (*VoidType) ContainsFirstLevelResourceInterfaceType() bool {
	return false
}

// InvalidType represents a type that is invalid.
// It is the result of type checking failing and
// can't be expressed in programs.
//
type InvalidType struct{}

func (*InvalidType) IsType() {}

func (*InvalidType) String() string {
	return "<<invalid>>"
}

func (*InvalidType) QualifiedString() string {
	return "<<invalid>>"
}

func (*InvalidType) ID() TypeID {
	return "<<invalid>>"
}

func (*InvalidType) Equal(other Type) bool {
	_, ok := other.(*InvalidType)
	return ok
}

func (*InvalidType) IsResourceType() bool {
	return false
}

func (*InvalidType) IsInvalidType() bool {
	return true
}

func (*InvalidType) TypeAnnotationState() TypeAnnotationState {
	return TypeAnnotationStateValid
}

func (*InvalidType) ContainsFirstLevelResourceInterfaceType() bool {
	return false
}

// OptionalType represents the optional variant of another type
type OptionalType struct {
	Type Type
}

func (*OptionalType) IsType() {}

func (t *OptionalType) String() string {
	if t.Type == nil {
		return "optional"
	}
	return fmt.Sprintf("%s?", t.Type)
}

func (t *OptionalType) QualifiedString() string {
	if t.Type == nil {
		return "optional"
	}
	return fmt.Sprintf("%s?", t.Type.QualifiedString())
}

func (t *OptionalType) ID() TypeID {
	var id string
	if t.Type != nil {
		id = string(t.Type.ID())
	}
	return TypeID(fmt.Sprintf("%s?", id))
}

func (t *OptionalType) Equal(other Type) bool {
	otherOptional, ok := other.(*OptionalType)
	if !ok {
		return false
	}
	return t.Type.Equal(otherOptional.Type)
}

func (t *OptionalType) IsResourceType() bool {
	return t.Type.IsResourceType()
}

func (t *OptionalType) IsInvalidType() bool {
	return t.Type.IsInvalidType()
}

func (t *OptionalType) TypeAnnotationState() TypeAnnotationState {
	return t.Type.TypeAnnotationState()
}

func (t *OptionalType) ContainsFirstLevelResourceInterfaceType() bool {
	return t.Type.ContainsFirstLevelResourceInterfaceType()
}

// BoolType represents the boolean type
type BoolType struct{}

func (*BoolType) IsType() {}

func (*BoolType) String() string {
	return "Bool"
}

func (*BoolType) QualifiedString() string {
	return "Bool"
}

func (*BoolType) ID() TypeID {
	return "Bool"
}

func (*BoolType) Equal(other Type) bool {
	_, ok := other.(*BoolType)
	return ok
}

func (*BoolType) IsResourceType() bool {
	return false
}

func (*BoolType) IsInvalidType() bool {
	return false
}

func (*BoolType) TypeAnnotationState() TypeAnnotationState {
	return TypeAnnotationStateValid
}

func (*BoolType) ContainsFirstLevelResourceInterfaceType() bool {
	return false
}

// CharacterType represents the character type

type CharacterType struct{}

func (*CharacterType) IsType() {}

func (*CharacterType) String() string {
	return "Character"
}

func (*CharacterType) QualifiedString() string {
	return "Character"
}

func (*CharacterType) ID() TypeID {
	return "Character"
}

func (*CharacterType) Equal(other Type) bool {
	_, ok := other.(*CharacterType)
	return ok
}

func (*CharacterType) IsResourceType() bool {
	return false
}

func (*CharacterType) IsInvalidType() bool {
	return false
}

func (*CharacterType) TypeAnnotationState() TypeAnnotationState {
	return TypeAnnotationStateValid
}

func (*CharacterType) ContainsFirstLevelResourceInterfaceType() bool {
	return false
}

// StringType represents the string type
type StringType struct{}

func (*StringType) IsType() {}

func (*StringType) String() string {
	return "String"
}

func (*StringType) QualifiedString() string {
	return "String"
}

func (*StringType) ID() TypeID {
	return "String"
}

func (*StringType) Equal(other Type) bool {
	_, ok := other.(*StringType)
	return ok
}

func (*StringType) IsResourceType() bool {
	return false
}

func (*StringType) IsInvalidType() bool {
	return false
}

func (*StringType) TypeAnnotationState() TypeAnnotationState {
	return TypeAnnotationStateValid
}

func (*StringType) ContainsFirstLevelResourceInterfaceType() bool {
	return false
}

func (*StringType) CanHaveMembers() bool {
	return true
}

func (t *StringType) GetMember(identifier string, _ ast.Range, _ func(error)) *Member {
	newFunction := func(functionType *FunctionType) *Member {
		return NewPublicFunctionMember(t, identifier, functionType)
	}

	switch identifier {
	case "concat":
		return newFunction(
			&FunctionType{
				Parameters: []*Parameter{
					{
						Label:          ArgumentLabelNotRequired,
						Identifier:     "other",
						TypeAnnotation: NewTypeAnnotation(&StringType{}),
					},
				},
				ReturnTypeAnnotation: NewTypeAnnotation(
					&StringType{},
				),
			},
		)

	case "slice":
		return newFunction(
			&FunctionType{
				Parameters: []*Parameter{
					{
						Identifier:     "from",
						TypeAnnotation: NewTypeAnnotation(&IntType{}),
					},
					{
						Identifier:     "upTo",
						TypeAnnotation: NewTypeAnnotation(&IntType{}),
					},
				},
				ReturnTypeAnnotation: NewTypeAnnotation(
					&StringType{},
				),
			},
		)

	case "decodeHex":
		return newFunction(
			&FunctionType{
				ReturnTypeAnnotation: NewTypeAnnotation(
					&VariableSizedType{
						// TODO: change to UInt8
						Type: &IntType{},
					},
				),
			},
		)

	case "length":
		return NewPublicConstantFieldMember(t, identifier, &IntType{})

	default:
		return nil
	}
}

func (t *StringType) isValueIndexableType() bool {
	return true
}

func (t *StringType) ElementType(_ bool) Type {
	return &CharacterType{}
}

func (t *StringType) IndexingType() Type {
	return &IntegerType{}
}

// NumberType represents the super-type of all signed number types
type NumberType struct{}

func (*NumberType) IsType() {}

func (*NumberType) String() string {
	return "Number"
}

func (*NumberType) QualifiedString() string {
	return "Number"
}

func (*NumberType) ID() TypeID {
	return "Number"
}

func (*NumberType) Equal(other Type) bool {
	_, ok := other.(*NumberType)
	return ok
}

func (*NumberType) IsResourceType() bool {
	return false
}

func (*NumberType) IsInvalidType() bool {
	return false
}

func (*NumberType) TypeAnnotationState() TypeAnnotationState {
	return TypeAnnotationStateValid
}

func (*NumberType) ContainsFirstLevelResourceInterfaceType() bool {
	return false
}

func (*NumberType) MinInt() *big.Int {
	return nil
}

func (*NumberType) MaxInt() *big.Int {
	return nil
}

// SignedNumberType represents the super-type of all signed number types
type SignedNumberType struct{}

func (*SignedNumberType) IsType() {}

func (*SignedNumberType) String() string {
	return "SignedNumber"
}

func (*SignedNumberType) QualifiedString() string {
	return "SignedNumber"
}

func (*SignedNumberType) ID() TypeID {
	return "SignedNumber"
}

func (*SignedNumberType) Equal(other Type) bool {
	_, ok := other.(*SignedNumberType)
	return ok
}

func (*SignedNumberType) IsResourceType() bool {
	return false
}

func (*SignedNumberType) IsInvalidType() bool {
	return false
}

func (*SignedNumberType) TypeAnnotationState() TypeAnnotationState {
	return TypeAnnotationStateValid
}

func (*SignedNumberType) ContainsFirstLevelResourceInterfaceType() bool {
	return false
}

func (*SignedNumberType) MinInt() *big.Int {
	return nil
}

func (*SignedNumberType) MaxInt() *big.Int {
	return nil
}

// IntegerRangedType

type IntegerRangedType interface {
	Type
	MinInt() *big.Int
	MaxInt() *big.Int
}

type FractionalRangedType interface {
	IntegerRangedType
	Scale() uint
	MinFractional() *big.Int
	MaxFractional() *big.Int
}

// IntegerType represents the super-type of all integer types
type IntegerType struct{}

func (*IntegerType) IsType() {}

func (*IntegerType) String() string {
	return "Integer"
}

func (*IntegerType) QualifiedString() string {
	return "Integer"
}

func (*IntegerType) ID() TypeID {
	return "Integer"
}

func (*IntegerType) Equal(other Type) bool {
	_, ok := other.(*IntegerType)
	return ok
}

func (*IntegerType) IsResourceType() bool {
	return false
}

func (*IntegerType) IsInvalidType() bool {
	return false
}

func (*IntegerType) TypeAnnotationState() TypeAnnotationState {
	return TypeAnnotationStateValid
}

func (*IntegerType) ContainsFirstLevelResourceInterfaceType() bool {
	return false
}

func (*IntegerType) MinInt() *big.Int {
	return nil
}

func (*IntegerType) MaxInt() *big.Int {
	return nil
}

// SignedIntegerType represents the super-type of all signed integer types
type SignedIntegerType struct{}

func (*SignedIntegerType) IsType() {}

func (*SignedIntegerType) String() string {
	return "SignedInteger"
}

func (*SignedIntegerType) QualifiedString() string {
	return "SignedInteger"
}

func (*SignedIntegerType) ID() TypeID {
	return "SignedInteger"
}

func (*SignedIntegerType) Equal(other Type) bool {
	_, ok := other.(*SignedIntegerType)
	return ok
}

func (*SignedIntegerType) IsResourceType() bool {
	return false
}

func (*SignedIntegerType) IsInvalidType() bool {
	return false
}

func (*SignedIntegerType) TypeAnnotationState() TypeAnnotationState {
	return TypeAnnotationStateValid
}

func (*SignedIntegerType) ContainsFirstLevelResourceInterfaceType() bool {
	return false
}

func (*SignedIntegerType) MinInt() *big.Int {
	return nil
}

func (*SignedIntegerType) MaxInt() *big.Int {
	return nil
}

// IntType represents the arbitrary-precision integer type `Int`
type IntType struct{}

func (*IntType) IsType() {}

func (*IntType) String() string {
	return "Int"
}

func (*IntType) QualifiedString() string {
	return "Int"
}

func (*IntType) ID() TypeID {
	return "Int"
}

func (*IntType) Equal(other Type) bool {
	_, ok := other.(*IntType)
	return ok
}

func (*IntType) IsResourceType() bool {
	return false
}

func (*IntType) IsInvalidType() bool {
	return false
}

func (*IntType) TypeAnnotationState() TypeAnnotationState {
	return TypeAnnotationStateValid
}

func (*IntType) ContainsFirstLevelResourceInterfaceType() bool {
	return false
}

func (*IntType) MinInt() *big.Int {
	return nil
}

func (*IntType) MaxInt() *big.Int {
	return nil
}

// Int8Type represents the 8-bit signed integer type `Int8`

type Int8Type struct{}

func (*Int8Type) IsType() {}

func (*Int8Type) String() string {
	return "Int8"
}

func (*Int8Type) QualifiedString() string {
	return "Int8"
}

func (*Int8Type) ID() TypeID {
	return "Int8"
}

func (*Int8Type) Equal(other Type) bool {
	_, ok := other.(*Int8Type)
	return ok
}

func (*Int8Type) IsResourceType() bool {
	return false
}

func (*Int8Type) IsInvalidType() bool {
	return false
}

func (*Int8Type) TypeAnnotationState() TypeAnnotationState {
	return TypeAnnotationStateValid
}

func (*Int8Type) ContainsFirstLevelResourceInterfaceType() bool {
	return false
}

var Int8TypeMinInt = big.NewInt(0).SetInt64(math.MinInt8)
var Int8TypeMaxInt = big.NewInt(0).SetInt64(math.MaxInt8)

func (*Int8Type) MinInt() *big.Int {
	return Int8TypeMinInt
}

func (*Int8Type) MaxInt() *big.Int {
	return Int8TypeMaxInt
}

// Int16Type represents the 16-bit signed integer type `Int16`
type Int16Type struct{}

func (*Int16Type) IsType() {}

func (*Int16Type) String() string {
	return "Int16"
}

func (*Int16Type) QualifiedString() string {
	return "Int16"
}

func (*Int16Type) ID() TypeID {
	return "Int16"
}

func (*Int16Type) Equal(other Type) bool {
	_, ok := other.(*Int16Type)
	return ok
}

func (*Int16Type) IsResourceType() bool {
	return false
}

func (*Int16Type) IsInvalidType() bool {
	return false
}

func (*Int16Type) TypeAnnotationState() TypeAnnotationState {
	return TypeAnnotationStateValid
}

func (*Int16Type) ContainsFirstLevelResourceInterfaceType() bool {
	return false
}

var Int16TypeMinInt = big.NewInt(0).SetInt64(math.MinInt16)
var Int16TypeMaxInt = big.NewInt(0).SetInt64(math.MaxInt16)

func (*Int16Type) MinInt() *big.Int {
	return Int16TypeMinInt
}

func (*Int16Type) MaxInt() *big.Int {
	return Int16TypeMaxInt
}

// Int32Type represents the 32-bit signed integer type `Int32`
type Int32Type struct{}

func (*Int32Type) IsType() {}

func (*Int32Type) String() string {
	return "Int32"
}

func (*Int32Type) QualifiedString() string {
	return "Int32"
}

func (*Int32Type) ID() TypeID {
	return "Int32"
}

func (*Int32Type) Equal(other Type) bool {
	_, ok := other.(*Int32Type)
	return ok
}

func (*Int32Type) IsResourceType() bool {
	return false
}

func (*Int32Type) IsInvalidType() bool {
	return false
}

func (*Int32Type) TypeAnnotationState() TypeAnnotationState {
	return TypeAnnotationStateValid
}

func (*Int32Type) ContainsFirstLevelResourceInterfaceType() bool {
	return false
}

var Int32TypeMinInt = big.NewInt(0).SetInt64(math.MinInt32)
var Int32TypeMaxInt = big.NewInt(0).SetInt64(math.MaxInt32)

func (*Int32Type) MinInt() *big.Int {
	return Int32TypeMinInt
}

func (*Int32Type) MaxInt() *big.Int {
	return Int32TypeMaxInt
}

// Int64Type represents the 64-bit signed integer type `Int64`
type Int64Type struct{}

func (*Int64Type) IsType() {}

func (*Int64Type) String() string {
	return "Int64"
}

func (*Int64Type) QualifiedString() string {
	return "Int64"
}

func (*Int64Type) ID() TypeID {
	return "Int64"
}

func (*Int64Type) Equal(other Type) bool {
	_, ok := other.(*Int64Type)
	return ok
}

func (*Int64Type) IsResourceType() bool {
	return false
}

func (*Int64Type) IsInvalidType() bool {
	return false
}

func (*Int64Type) TypeAnnotationState() TypeAnnotationState {
	return TypeAnnotationStateValid
}

func (*Int64Type) ContainsFirstLevelResourceInterfaceType() bool {
	return false
}

var Int64TypeMinInt = big.NewInt(0).SetInt64(math.MinInt64)
var Int64TypeMaxInt = big.NewInt(0).SetInt64(math.MaxInt64)

func (*Int64Type) MinInt() *big.Int {
	return Int64TypeMinInt
}

func (*Int64Type) MaxInt() *big.Int {
	return Int64TypeMaxInt
}

// Int128Type represents the 128-bit signed integer type `Int128`
type Int128Type struct{}

func (*Int128Type) IsType() {}

func (*Int128Type) String() string {
	return "Int128"
}

func (*Int128Type) QualifiedString() string {
	return "Int128"
}

func (*Int128Type) ID() TypeID {
	return "Int128"
}

func (*Int128Type) Equal(other Type) bool {
	_, ok := other.(*Int128Type)
	return ok
}

func (*Int128Type) IsResourceType() bool {
	return false
}

func (*Int128Type) IsInvalidType() bool {
	return false
}

func (*Int128Type) TypeAnnotationState() TypeAnnotationState {
	return TypeAnnotationStateValid
}

func (*Int128Type) ContainsFirstLevelResourceInterfaceType() bool {
	return false
}

var Int128TypeMinInt *big.Int

func init() {
	Int128TypeMinInt = big.NewInt(-1)
	Int128TypeMinInt.Lsh(Int128TypeMinInt, 127)
}

var Int128TypeMaxInt *big.Int

func init() {
	Int128TypeMaxInt = big.NewInt(1)
	Int128TypeMaxInt.Lsh(Int128TypeMaxInt, 127)
	Int128TypeMaxInt.Sub(Int128TypeMaxInt, big.NewInt(1))
}

func (*Int128Type) MinInt() *big.Int {
	return Int128TypeMinInt
}

func (*Int128Type) MaxInt() *big.Int {
	return Int128TypeMaxInt
}

// Int256Type represents the 256-bit signed integer type `Int256`
type Int256Type struct{}

func (*Int256Type) IsType() {}

func (*Int256Type) String() string {
	return "Int256"
}

func (*Int256Type) QualifiedString() string {
	return "Int256"
}

func (*Int256Type) ID() TypeID {
	return "Int256"
}

func (*Int256Type) Equal(other Type) bool {
	_, ok := other.(*Int256Type)
	return ok
}

func (*Int256Type) IsResourceType() bool {
	return false
}

func (*Int256Type) IsInvalidType() bool {
	return false
}

func (*Int256Type) TypeAnnotationState() TypeAnnotationState {
	return TypeAnnotationStateValid
}

func (*Int256Type) ContainsFirstLevelResourceInterfaceType() bool {
	return false
}

var Int256TypeMinInt *big.Int

func init() {
	Int256TypeMinInt = big.NewInt(-1)
	Int256TypeMinInt.Lsh(Int256TypeMinInt, 255)
}

var Int256TypeMaxInt *big.Int

func init() {
	Int256TypeMaxInt = big.NewInt(1)
	Int256TypeMaxInt.Lsh(Int256TypeMaxInt, 255)
	Int256TypeMaxInt.Sub(Int256TypeMaxInt, big.NewInt(1))
}

func (*Int256Type) MinInt() *big.Int {
	return Int256TypeMinInt
}

func (*Int256Type) MaxInt() *big.Int {
	return Int256TypeMaxInt
}

// UIntType represents the arbitrary-precision unsigned integer type `UInt`
type UIntType struct{}

func (*UIntType) IsType() {}

func (*UIntType) String() string {
	return "UInt"
}

func (*UIntType) QualifiedString() string {
	return "UInt"
}

func (*UIntType) ID() TypeID {
	return "UInt"
}

func (*UIntType) Equal(other Type) bool {
	_, ok := other.(*UIntType)
	return ok
}

func (*UIntType) IsResourceType() bool {
	return false
}

func (*UIntType) IsInvalidType() bool {
	return false
}

func (*UIntType) TypeAnnotationState() TypeAnnotationState {
	return TypeAnnotationStateValid
}

func (*UIntType) ContainsFirstLevelResourceInterfaceType() bool {
	return false
}

var UIntTypeMin = big.NewInt(0)

func (*UIntType) MinInt() *big.Int {
	return UIntTypeMin
}

func (*UIntType) MaxInt() *big.Int {
	return nil
}

// UInt8Type represents the 8-bit unsigned integer type `UInt8`
// which checks for overflow and underflow
type UInt8Type struct{}

func (*UInt8Type) IsType() {}

func (*UInt8Type) String() string {
	return "UInt8"
}

func (*UInt8Type) QualifiedString() string {
	return "UInt8"
}

func (*UInt8Type) ID() TypeID {
	return "UInt8"
}

func (*UInt8Type) Equal(other Type) bool {
	_, ok := other.(*UInt8Type)
	return ok
}

func (*UInt8Type) IsResourceType() bool {
	return false
}

func (*UInt8Type) IsInvalidType() bool {
	return false
}

func (*UInt8Type) TypeAnnotationState() TypeAnnotationState {
	return TypeAnnotationStateValid
}

func (*UInt8Type) ContainsFirstLevelResourceInterfaceType() bool {
	return false
}

var UInt8TypeMinInt = big.NewInt(0)
var UInt8TypeMaxInt = big.NewInt(0).SetUint64(math.MaxUint8)

func (*UInt8Type) MinInt() *big.Int {
	return UInt8TypeMinInt
}

func (*UInt8Type) MaxInt() *big.Int {
	return UInt8TypeMaxInt
}

// UInt16Type represents the 16-bit unsigned integer type `UInt16`
// which checks for overflow and underflow
type UInt16Type struct{}

func (*UInt16Type) IsType() {}

func (*UInt16Type) String() string {
	return "UInt16"
}

func (*UInt16Type) QualifiedString() string {
	return "UInt16"
}

func (*UInt16Type) ID() TypeID {
	return "UInt16"
}

func (*UInt16Type) Equal(other Type) bool {
	_, ok := other.(*UInt16Type)
	return ok
}

func (*UInt16Type) IsResourceType() bool {
	return false
}

func (*UInt16Type) IsInvalidType() bool {
	return false
}

func (*UInt16Type) TypeAnnotationState() TypeAnnotationState {
	return TypeAnnotationStateValid
}

func (*UInt16Type) ContainsFirstLevelResourceInterfaceType() bool {
	return false
}

var UInt16TypeMinInt = big.NewInt(0)
var UInt16TypeMaxInt = big.NewInt(0).SetUint64(math.MaxUint16)

func (*UInt16Type) MinInt() *big.Int {
	return UInt16TypeMinInt
}

func (*UInt16Type) MaxInt() *big.Int {
	return UInt16TypeMaxInt
}

// UInt32Type represents the 32-bit unsigned integer type `UInt32`
// which checks for overflow and underflow
type UInt32Type struct{}

func (*UInt32Type) IsType() {}

func (*UInt32Type) String() string {
	return "UInt32"
}

func (*UInt32Type) QualifiedString() string {
	return "UInt32"
}

func (*UInt32Type) ID() TypeID {
	return "UInt32"
}

func (*UInt32Type) Equal(other Type) bool {
	_, ok := other.(*UInt32Type)
	return ok
}

func (*UInt32Type) IsResourceType() bool {
	return false
}

func (*UInt32Type) IsInvalidType() bool {
	return false
}

func (*UInt32Type) TypeAnnotationState() TypeAnnotationState {
	return TypeAnnotationStateValid
}

func (*UInt32Type) ContainsFirstLevelResourceInterfaceType() bool {
	return false
}

var UInt32TypeMinInt = big.NewInt(0)
var UInt32TypeMaxInt = big.NewInt(0).SetUint64(math.MaxUint32)

func (*UInt32Type) MinInt() *big.Int {
	return UInt32TypeMinInt
}

func (*UInt32Type) MaxInt() *big.Int {
	return UInt32TypeMaxInt
}

// UInt64Type represents the 64-bit unsigned integer type `UInt64`
// which checks for overflow and underflow
type UInt64Type struct{}

func (*UInt64Type) IsType() {}

func (*UInt64Type) String() string {
	return "UInt64"
}

func (*UInt64Type) QualifiedString() string {
	return "UInt64"
}

func (*UInt64Type) ID() TypeID {
	return "UInt64"
}

func (*UInt64Type) Equal(other Type) bool {
	_, ok := other.(*UInt64Type)
	return ok
}

func (*UInt64Type) IsResourceType() bool {
	return false
}

func (*UInt64Type) IsInvalidType() bool {
	return false
}

func (*UInt64Type) TypeAnnotationState() TypeAnnotationState {
	return TypeAnnotationStateValid
}

func (*UInt64Type) ContainsFirstLevelResourceInterfaceType() bool {
	return false
}

var UInt64TypeMinInt = big.NewInt(0)
var UInt64TypeMaxInt = big.NewInt(0).SetUint64(math.MaxUint64)

func (*UInt64Type) MinInt() *big.Int {
	return UInt64TypeMinInt
}

func (*UInt64Type) MaxInt() *big.Int {
	return UInt64TypeMaxInt
}

// UInt128Type represents the 128-bit unsigned integer type `UInt128`
// which checks for overflow and underflow
type UInt128Type struct{}

func (*UInt128Type) IsType() {}

func (*UInt128Type) String() string {
	return "UInt128"
}

func (*UInt128Type) QualifiedString() string {
	return "UInt128"
}

func (*UInt128Type) ID() TypeID {
	return "UInt128"
}

func (*UInt128Type) Equal(other Type) bool {
	_, ok := other.(*UInt128Type)
	return ok
}

func (*UInt128Type) IsResourceType() bool {
	return false
}

func (*UInt128Type) IsInvalidType() bool {
	return false
}

func (*UInt128Type) TypeAnnotationState() TypeAnnotationState {
	return TypeAnnotationStateValid
}

func (*UInt128Type) ContainsFirstLevelResourceInterfaceType() bool {
	return false
}

var UInt128TypeMinInt = big.NewInt(0)
var UInt128TypeMaxInt *big.Int

func init() {
	UInt128TypeMaxInt = big.NewInt(1)
	UInt128TypeMaxInt.Lsh(UInt128TypeMaxInt, 128)
	UInt128TypeMaxInt.Sub(UInt128TypeMaxInt, big.NewInt(1))
}

func (*UInt128Type) MinInt() *big.Int {
	return UInt128TypeMinInt
}

func (*UInt128Type) MaxInt() *big.Int {
	return UInt128TypeMaxInt
}

// UInt256Type represents the 256-bit unsigned integer type `UInt256`
// which checks for overflow and underflow
type UInt256Type struct{}

func (*UInt256Type) IsType() {}

func (*UInt256Type) String() string {
	return "UInt256"
}

func (*UInt256Type) QualifiedString() string {
	return "UInt256"
}

func (*UInt256Type) ID() TypeID {
	return "UInt256"
}

func (*UInt256Type) Equal(other Type) bool {
	_, ok := other.(*UInt256Type)
	return ok
}

func (*UInt256Type) IsResourceType() bool {
	return false
}

func (*UInt256Type) IsInvalidType() bool {
	return false
}

func (*UInt256Type) TypeAnnotationState() TypeAnnotationState {
	return TypeAnnotationStateValid
}

func (*UInt256Type) ContainsFirstLevelResourceInterfaceType() bool {
	return false
}

var UInt256TypeMinInt = big.NewInt(0)
var UInt256TypeMaxInt *big.Int

func init() {
	UInt256TypeMaxInt = big.NewInt(1)
	UInt256TypeMaxInt.Lsh(UInt256TypeMaxInt, 256)
	UInt256TypeMaxInt.Sub(UInt256TypeMaxInt, big.NewInt(1))
}

func (*UInt256Type) MinInt() *big.Int {
	return UInt256TypeMinInt
}

func (*UInt256Type) MaxInt() *big.Int {
	return UInt256TypeMaxInt
}

// Word8Type represents the 8-bit unsigned integer type `Word8`
// which does NOT check for overflow and underflow
type Word8Type struct{}

func (*Word8Type) IsType() {}

func (*Word8Type) String() string {
	return "Word8"
}

func (*Word8Type) QualifiedString() string {
	return "Word8"
}

func (*Word8Type) ID() TypeID {
	return "Word8"
}

func (*Word8Type) Equal(other Type) bool {
	_, ok := other.(*Word8Type)
	return ok
}

func (*Word8Type) IsResourceType() bool {
	return false
}

func (*Word8Type) IsInvalidType() bool {
	return false
}

func (*Word8Type) TypeAnnotationState() TypeAnnotationState {
	return TypeAnnotationStateValid
}

func (*Word8Type) ContainsFirstLevelResourceInterfaceType() bool {
	return false
}

var Word8TypeMinInt = big.NewInt(0)
var Word8TypeMaxInt = big.NewInt(0).SetUint64(math.MaxUint8)

func (*Word8Type) MinInt() *big.Int {
	return Word8TypeMinInt
}

func (*Word8Type) MaxInt() *big.Int {
	return Word8TypeMaxInt
}

// Word16Type represents the 16-bit unsigned integer type `Word16`
// which does NOT check for overflow and underflow
type Word16Type struct{}

func (*Word16Type) IsType() {}

func (*Word16Type) String() string {
	return "Word16"
}

func (*Word16Type) QualifiedString() string {
	return "Word16"
}

func (*Word16Type) ID() TypeID {
	return "Word16"
}

func (*Word16Type) Equal(other Type) bool {
	_, ok := other.(*Word16Type)
	return ok
}

func (*Word16Type) IsResourceType() bool {
	return false
}

func (*Word16Type) IsInvalidType() bool {
	return false
}

func (*Word16Type) TypeAnnotationState() TypeAnnotationState {
	return TypeAnnotationStateValid
}

func (*Word16Type) ContainsFirstLevelResourceInterfaceType() bool {
	return false
}

var Word16TypeMinInt = big.NewInt(0)
var Word16TypeMaxInt = big.NewInt(0).SetUint64(math.MaxUint16)

func (*Word16Type) MinInt() *big.Int {
	return Word16TypeMinInt
}

func (*Word16Type) MaxInt() *big.Int {
	return Word16TypeMaxInt
}

// Word32Type represents the 32-bit unsigned integer type `Word32`
// which does NOT check for overflow and underflow
type Word32Type struct{}

func (*Word32Type) IsType() {}

func (*Word32Type) String() string {
	return "Word32"
}

func (*Word32Type) QualifiedString() string {
	return "Word32"
}

func (*Word32Type) ID() TypeID {
	return "Word32"
}

func (*Word32Type) Equal(other Type) bool {
	_, ok := other.(*Word32Type)
	return ok
}

func (*Word32Type) IsResourceType() bool {
	return false
}

func (*Word32Type) IsInvalidType() bool {
	return false
}

func (*Word32Type) TypeAnnotationState() TypeAnnotationState {
	return TypeAnnotationStateValid
}

func (*Word32Type) ContainsFirstLevelResourceInterfaceType() bool {
	return false
}

var Word32TypeMinInt = big.NewInt(0)
var Word32TypeMaxInt = big.NewInt(0).SetUint64(math.MaxUint32)

func (*Word32Type) MinInt() *big.Int {
	return Word32TypeMinInt
}

func (*Word32Type) MaxInt() *big.Int {
	return Word32TypeMaxInt
}

// Word64Type represents the 64-bit unsigned integer type `Word64`
// which does NOT check for overflow and underflow
type Word64Type struct{}

func (*Word64Type) IsType() {}

func (*Word64Type) String() string {
	return "Word64"
}

func (*Word64Type) QualifiedString() string {
	return "Word64"
}

func (*Word64Type) ID() TypeID {
	return "Word64"
}

func (*Word64Type) Equal(other Type) bool {
	_, ok := other.(*Word64Type)
	return ok
}

func (*Word64Type) IsResourceType() bool {
	return false
}

func (*Word64Type) IsInvalidType() bool {
	return false
}

func (*Word64Type) TypeAnnotationState() TypeAnnotationState {
	return TypeAnnotationStateValid
}

func (*Word64Type) ContainsFirstLevelResourceInterfaceType() bool {
	return false
}

var Word64TypeMinInt = big.NewInt(0)
var Word64TypeMaxInt = big.NewInt(0).SetUint64(math.MaxUint64)

func (*Word64Type) MinInt() *big.Int {
	return Word64TypeMinInt
}

func (*Word64Type) MaxInt() *big.Int {
	return Word64TypeMaxInt
}

// FixedPointType represents the super-type of all fixed-point types
type FixedPointType struct{}

func (*FixedPointType) IsType() {}

func (*FixedPointType) String() string {
	return "FixedPoint"
}

func (*FixedPointType) QualifiedString() string {
	return "FixedPoint"
}

func (*FixedPointType) ID() TypeID {
	return "FixedPoint"
}

func (*FixedPointType) Equal(other Type) bool {
	_, ok := other.(*FixedPointType)
	return ok
}

func (*FixedPointType) IsResourceType() bool {
	return false
}

func (*FixedPointType) IsInvalidType() bool {
	return false
}

func (*FixedPointType) TypeAnnotationState() TypeAnnotationState {
	return TypeAnnotationStateValid
}

func (*FixedPointType) ContainsFirstLevelResourceInterfaceType() bool {
	return false
}

func (*FixedPointType) MinInt() *big.Int {
	return nil
}

func (*FixedPointType) MaxInt() *big.Int {
	return nil
}

// SignedFixedPointType represents the super-type of all signed fixed-point types
type SignedFixedPointType struct{}

func (*SignedFixedPointType) IsType() {}

func (*SignedFixedPointType) String() string {
	return "SignedFixedPoint"
}

func (*SignedFixedPointType) QualifiedString() string {
	return "SignedFixedPoint"
}

func (*SignedFixedPointType) ID() TypeID {
	return "SignedFixedPoint"
}

func (*SignedFixedPointType) Equal(other Type) bool {
	_, ok := other.(*SignedFixedPointType)
	return ok
}

func (*SignedFixedPointType) IsResourceType() bool {
	return false
}

func (*SignedFixedPointType) IsInvalidType() bool {
	return false
}

func (*SignedFixedPointType) TypeAnnotationState() TypeAnnotationState {
	return TypeAnnotationStateValid
}

func (*SignedFixedPointType) ContainsFirstLevelResourceInterfaceType() bool {
	return false
}

func (*SignedFixedPointType) MinInt() *big.Int {
	return nil
}

func (*SignedFixedPointType) MaxInt() *big.Int {
	return nil
}

const Fix64Scale uint = 8
const Fix64Factor = 100_000_000

// Fix64Type represents the 64-bit signed decimal fixed-point type `Fix64`
// which has a scale of Fix64Scale, and checks for overflow and underflow
type Fix64Type struct{}

func (*Fix64Type) IsType() {}

func (*Fix64Type) String() string {
	return "Fix64"
}

func (*Fix64Type) QualifiedString() string {
	return "Fix64"
}

func (*Fix64Type) ID() TypeID {
	return "Fix64"
}

func (*Fix64Type) Equal(other Type) bool {
	_, ok := other.(*Fix64Type)
	return ok
}

func (*Fix64Type) IsResourceType() bool {
	return false
}

func (*Fix64Type) IsInvalidType() bool {
	return false
}

func (*Fix64Type) TypeAnnotationState() TypeAnnotationState {
	return TypeAnnotationStateValid
}

func (*Fix64Type) ContainsFirstLevelResourceInterfaceType() bool {
	return false
}

var Fix64TypeMinInt = big.NewInt(0).SetInt64(math.MinInt64 / Fix64Factor)
var Fix64TypeMaxInt = big.NewInt(0).SetInt64(math.MaxInt64 / Fix64Factor)
var Fix64TypeMinFractional = big.NewInt(0).SetInt64(math.MinInt64 % Fix64Factor)
var Fix64TypeMaxFractional = big.NewInt(0).SetInt64(math.MaxInt64 % Fix64Factor)

func init() {
	Fix64TypeMinFractional.Abs(Fix64TypeMinFractional)
}

func (*Fix64Type) MinInt() *big.Int {
	return Fix64TypeMinInt
}

func (*Fix64Type) MaxInt() *big.Int {
	return Fix64TypeMaxInt
}

func (*Fix64Type) Scale() uint {
	return Fix64Scale
}

func (*Fix64Type) MinFractional() *big.Int {
	return Fix64TypeMinFractional
}

func (*Fix64Type) MaxFractional() *big.Int {
	return Fix64TypeMaxFractional
}

// UFix64Type represents the 64-bit unsigned decimal fixed-point type `UFix64`
// which has a scale of 1E9, and checks for overflow and underflow
type UFix64Type struct{}

func (*UFix64Type) IsType() {}

func (*UFix64Type) String() string {
	return "UFix64"
}

func (*UFix64Type) QualifiedString() string {
	return "UFix64"
}

func (*UFix64Type) ID() TypeID {
	return "UFix64"
}

func (*UFix64Type) Equal(other Type) bool {
	_, ok := other.(*UFix64Type)
	return ok
}

func (*UFix64Type) IsResourceType() bool {
	return false
}

func (*UFix64Type) IsInvalidType() bool {
	return false
}

func (*UFix64Type) TypeAnnotationState() TypeAnnotationState {
	return TypeAnnotationStateValid
}

func (*UFix64Type) ContainsFirstLevelResourceInterfaceType() bool {
	return false
}

var UFix64TypeMinInt = big.NewInt(0)
var UFix64TypeMaxInt = big.NewInt(0).SetUint64(math.MaxUint64 / uint64(Fix64Factor))
var UFix64TypeMinFractional = big.NewInt(0)
var UFix64TypeMaxFractional = big.NewInt(0).SetUint64(math.MaxUint64 % uint64(Fix64Factor))

func (*UFix64Type) MinInt() *big.Int {
	return UFix64TypeMinInt
}

func (*UFix64Type) MaxInt() *big.Int {
	return UFix64TypeMaxInt
}

func (*UFix64Type) Scale() uint {
	return Fix64Scale
}

func (*UFix64Type) MinFractional() *big.Int {
	return UFix64TypeMinFractional
}

func (*UFix64Type) MaxFractional() *big.Int {
	return UFix64TypeMaxFractional
}

// ArrayType

type ArrayType interface {
	ValueIndexableType
	isArrayType()
}

func getArrayMember(arrayType ArrayType, field string, targetRange ast.Range, report func(error)) *Member {
	newFunction := func(functionType *FunctionType) *Member {
		return NewPublicFunctionMember(arrayType, field, functionType)
	}

	switch field {
	case "append":
		// Appending elements to a constant sized array is not allowed

		if _, isConstantSized := arrayType.(*ConstantSizedType); isConstantSized {
			// TODO: maybe return member but report helpful error?
			return nil
		}

		elementType := arrayType.ElementType(false)
		return newFunction(
			&FunctionType{
				Parameters: []*Parameter{
					{
						Label:          ArgumentLabelNotRequired,
						Identifier:     "element",
						TypeAnnotation: NewTypeAnnotation(elementType),
					},
				},
				ReturnTypeAnnotation: NewTypeAnnotation(
					&VoidType{},
				),
			},
		)

	case "concat":
		// TODO: maybe allow constant sized:
		//    concatenate with variable sized and return variable sized

		if _, isConstantSized := arrayType.(*ConstantSizedType); isConstantSized {
			// TODO: maybe return member but report helpful error?
			return nil
		}

		// TODO: maybe allow for resource element type

		elementType := arrayType.ElementType(false)

		if elementType.IsResourceType() {
			report(
				&InvalidResourceArrayMemberError{
					Name:            field,
					DeclarationKind: common.DeclarationKindFunction,
					Range:           targetRange,
				},
			)
		}

		typeAnnotation := NewTypeAnnotation(arrayType)

		return newFunction(
			&FunctionType{
				Parameters: []*Parameter{
					{
						Label:          ArgumentLabelNotRequired,
						Identifier:     "other",
						TypeAnnotation: typeAnnotation,
					},
				},
				ReturnTypeAnnotation: typeAnnotation,
			},
		)

	case "insert":
		// Inserting elements into to a constant sized array is not allowed

		if _, isConstantSized := arrayType.(*ConstantSizedType); isConstantSized {
			// TODO: maybe return member but report helpful error?
			return nil
		}

		elementType := arrayType.ElementType(false)

		return newFunction(
			&FunctionType{
				Parameters: []*Parameter{
					{
						Identifier:     "at",
						TypeAnnotation: NewTypeAnnotation(&IntegerType{}),
					},
					{
						Label:          ArgumentLabelNotRequired,
						Identifier:     "element",
						TypeAnnotation: NewTypeAnnotation(elementType),
					},
				},
				ReturnTypeAnnotation: NewTypeAnnotation(
					&VoidType{},
				),
			},
		)

	case "remove":
		// Removing elements from a constant sized array is not allowed

		if _, isConstantSized := arrayType.(*ConstantSizedType); isConstantSized {
			// TODO: maybe return member but report helpful error?
			return nil
		}

		elementType := arrayType.ElementType(false)

		return newFunction(
			&FunctionType{
				Parameters: []*Parameter{
					{
						Identifier:     "at",
						TypeAnnotation: NewTypeAnnotation(&IntegerType{}),
					},
				},
				ReturnTypeAnnotation: NewTypeAnnotation(
					elementType,
				),
			},
		)

	case "removeFirst":
		// Removing elements from a constant sized array is not allowed

		if _, isConstantSized := arrayType.(*ConstantSizedType); isConstantSized {
			// TODO: maybe return member but report helpful error?
			return nil
		}

		elementType := arrayType.ElementType(false)

		return newFunction(
			&FunctionType{
				ReturnTypeAnnotation: NewTypeAnnotation(
					elementType,
				),
			},
		)

	case "removeLast":
		// Removing elements from a constant sized array is not allowed

		if _, isConstantSized := arrayType.(*ConstantSizedType); isConstantSized {
			// TODO: maybe return member but report helpful error?
			return nil
		}

		elementType := arrayType.ElementType(false)

		return newFunction(
			&FunctionType{
				ReturnTypeAnnotation: NewTypeAnnotation(
					elementType,
				),
			},
		)

	case "contains":
		elementType := arrayType.ElementType(false)

		// It impossible for an array of resources to have a `contains` function:
		// if the resource is passed as an argument, it cannot be inside the array

		if elementType.IsResourceType() {
			report(
				&InvalidResourceArrayMemberError{
					Name:            field,
					DeclarationKind: common.DeclarationKindFunction,
					Range:           targetRange,
				},
			)
		}

		// TODO: implement Equatable interface: https://github.com/dapperlabs/bamboo-node/issues/78

		if !IsEquatableType(elementType) {
			report(
				&NotEquatableTypeError{
					Type:  elementType,
					Range: targetRange,
				},
			)
		}

		return newFunction(
			&FunctionType{
				Parameters: []*Parameter{
					{
						Label:          ArgumentLabelNotRequired,
						Identifier:     "element",
						TypeAnnotation: NewTypeAnnotation(elementType),
					},
				},
				ReturnTypeAnnotation: NewTypeAnnotation(
					&BoolType{},
				),
			},
		)

	case "length":
		return NewPublicConstantFieldMember(
			arrayType,
			field,
			&IntType{},
		)

	default:
		return nil
	}
}

// VariableSizedType is a variable sized array type
type VariableSizedType struct {
	Type
}

func (*VariableSizedType) IsType()      {}
func (*VariableSizedType) isArrayType() {}

func (t *VariableSizedType) String() string {
	return fmt.Sprintf("[%s]", t.Type)
}

func (t *VariableSizedType) QualifiedString() string {
	return fmt.Sprintf("[%s]", t.Type.QualifiedString())
}

func (t *VariableSizedType) ID() TypeID {
	return TypeID(fmt.Sprintf("[%s]", t.Type.ID()))
}

func (t *VariableSizedType) Equal(other Type) bool {
	otherArray, ok := other.(*VariableSizedType)
	if !ok {
		return false
	}

	return t.Type.Equal(otherArray.Type)
}

func (t *VariableSizedType) CanHaveMembers() bool {
	return true
}

func (t *VariableSizedType) GetMember(identifier string, targetRange ast.Range, report func(error)) *Member {
	return getArrayMember(t, identifier, targetRange, report)
}

func (t *VariableSizedType) IsResourceType() bool {
	return t.Type.IsResourceType()
}

func (t *VariableSizedType) IsInvalidType() bool {
	return t.Type.IsInvalidType()
}

func (t *VariableSizedType) TypeAnnotationState() TypeAnnotationState {
	return t.Type.TypeAnnotationState()
}

func (t *VariableSizedType) ContainsFirstLevelResourceInterfaceType() bool {
	return t.Type.ContainsFirstLevelResourceInterfaceType()
}

func (t *VariableSizedType) isValueIndexableType() bool {
	return true
}

func (t *VariableSizedType) ElementType(_ bool) Type {
	return t.Type
}

func (t *VariableSizedType) IndexingType() Type {
	return &IntegerType{}
}

// ConstantSizedType is a constant sized array type
type ConstantSizedType struct {
	Type
	Size int
}

func (*ConstantSizedType) IsType()      {}
func (*ConstantSizedType) isArrayType() {}

func (t *ConstantSizedType) String() string {
	return fmt.Sprintf("[%s; %d]", t.Type, t.Size)
}

func (t *ConstantSizedType) QualifiedString() string {
	return fmt.Sprintf("[%s; %d]", t.Type.QualifiedString(), t.Size)
}

func (t *ConstantSizedType) ID() TypeID {
	return TypeID(fmt.Sprintf("[%s;%d]", t.Type.ID(), t.Size))
}

func (t *ConstantSizedType) Equal(other Type) bool {
	otherArray, ok := other.(*ConstantSizedType)
	if !ok {
		return false
	}

	return t.Type.Equal(otherArray.Type) &&
		t.Size == otherArray.Size
}

func (t *ConstantSizedType) CanHaveMembers() bool {
	return true
}

func (t *ConstantSizedType) GetMember(identifier string, targetRange ast.Range, report func(error)) *Member {
	return getArrayMember(t, identifier, targetRange, report)
}

func (t *ConstantSizedType) IsResourceType() bool {
	return t.Type.IsResourceType()
}

func (t *ConstantSizedType) IsInvalidType() bool {
	return t.Type.IsInvalidType()
}

func (t *ConstantSizedType) TypeAnnotationState() TypeAnnotationState {
	return t.Type.TypeAnnotationState()
}

func (t *ConstantSizedType) ContainsFirstLevelResourceInterfaceType() bool {
	return t.Type.ContainsFirstLevelResourceInterfaceType()
}

func (t *ConstantSizedType) isValueIndexableType() bool {
	return true
}

func (t *ConstantSizedType) ElementType(_ bool) Type {
	return t.Type
}

func (t *ConstantSizedType) IndexingType() Type {
	return &IntegerType{}
}

// InvokableType

type InvokableType interface {
	Type
	InvocationFunctionType() *FunctionType
	CheckArgumentExpressions(checker *Checker, argumentExpressions []ast.Expression)
}

// Parameter

type Parameter struct {
	Label          string
	Identifier     string
	TypeAnnotation *TypeAnnotation
}

func (p *Parameter) String() string {
	if p.Label != "" {
		return fmt.Sprintf(
			"%s %s: %s",
			p.Label,
			p.Identifier,
			p.TypeAnnotation.String(),
		)
	}

	if p.Identifier != "" {
		return fmt.Sprintf(
			"%s: %s",
			p.Identifier,
			p.TypeAnnotation.String(),
		)
	}

	return p.TypeAnnotation.String()
}

func (p *Parameter) QualifiedString() string {
	if p.Label != "" {
		return fmt.Sprintf(
			"%s %s: %s",
			p.Label,
			p.Identifier,
			p.TypeAnnotation.QualifiedString(),
		)
	}

	if p.Identifier != "" {
		return fmt.Sprintf(
			"%s: %s",
			p.Identifier,
			p.TypeAnnotation.QualifiedString(),
		)
	}

	return p.TypeAnnotation.QualifiedString()
}

// EffectiveArgumentLabel returns the effective argument label that
// an argument in a call must use:
// If no argument label is declared for parameter,
// the parameter name is used as the argument label
//
func (p *Parameter) EffectiveArgumentLabel() string {
	if p.Label != "" {
		return p.Label
	}
	return p.Identifier
}

// FunctionType

type FunctionType struct {
	Parameters            []*Parameter
	ReturnTypeAnnotation  *TypeAnnotation
	ReturnTypeGetter      func(argumentTypes []Type) Type
	RequiredArgumentCount *int
}

func (t *FunctionType) ReturnType(argumentTypes []Type) Type {
	if len(argumentTypes) == len(t.Parameters) &&
		t.ReturnTypeGetter != nil {

		return t.ReturnTypeGetter(argumentTypes)
	}

	return t.ReturnTypeAnnotation.Type
}

func (*FunctionType) IsType() {}

func (t *FunctionType) InvocationFunctionType() *FunctionType {
	return t
}

func (*FunctionType) CheckArgumentExpressions(_ *Checker, _ []ast.Expression) {
	// NO-OP: no checks for normal functions
}

func (t *FunctionType) String() string {
	var parameters strings.Builder
	for i, parameter := range t.Parameters {
		if i > 0 {
			parameters.WriteString(", ")
		}
		parameters.WriteString(parameter.String())
	}

	return fmt.Sprintf(
		"((%s): %s)",
		parameters.String(),
		t.ReturnTypeAnnotation,
	)
}

func (t *FunctionType) QualifiedString() string {
	var parameters strings.Builder
	for i, parameter := range t.Parameters {
		if i > 0 {
			parameters.WriteString(", ")
		}
		parameters.WriteString(parameter.QualifiedString())
	}

	return fmt.Sprintf(
		"((%s): %s)",
		parameters.String(),
		t.ReturnTypeAnnotation.QualifiedString(),
	)
}

// NOTE: parameter names and argument labels are *not* part of the ID!
func (t *FunctionType) ID() TypeID {
	var parameters strings.Builder
	for i, parameter := range t.Parameters {
		if i > 0 {
			parameters.WriteString(",")
		}
		parameters.WriteString(string(parameter.TypeAnnotation.Type.ID()))
	}

	return TypeID(fmt.Sprintf("((%s):%s)", parameters.String(), t.ReturnTypeAnnotation))
}

// NOTE: parameter names and argument labels are intentionally *not* considered!
func (t *FunctionType) Equal(other Type) bool {
	otherFunction, ok := other.(*FunctionType)
	if !ok {
		return false
	}

	if len(t.Parameters) != len(otherFunction.Parameters) {
		return false
	}

	for i, parameter := range t.Parameters {
		otherParameter := otherFunction.Parameters[i]
		if !parameter.TypeAnnotation.Equal(otherParameter.TypeAnnotation) {
			return false
		}
	}

	return t.ReturnTypeAnnotation.Equal(otherFunction.ReturnTypeAnnotation)
}

// NOTE: argument labels *are* considered! parameter names are intentionally *not* considered!
func (t *FunctionType) EqualIncludingArgumentLabels(other Type) bool {
	if !t.Equal(other) {
		return false
	}

	otherFunction := other.(*FunctionType)

	for i, parameter := range t.Parameters {
		otherParameter := otherFunction.Parameters[i]
		if parameter.EffectiveArgumentLabel() != otherParameter.EffectiveArgumentLabel() {
			return false
		}
	}

	return true
}

func (*FunctionType) IsResourceType() bool {
	return false
}

func (t *FunctionType) IsInvalidType() bool {
	if t.ReturnTypeAnnotation.Type.IsInvalidType() {
		return true
	}

	for _, parameter := range t.Parameters {
		if parameter.TypeAnnotation.Type.IsInvalidType() {
			return true
		}
	}

	return false
}

func (t *FunctionType) TypeAnnotationState() TypeAnnotationState {
	returnTypeAnnotationState := t.ReturnTypeAnnotation.TypeAnnotationState()
	if returnTypeAnnotationState != TypeAnnotationStateValid {
		return returnTypeAnnotationState
	}

	for _, parameter := range t.Parameters {
		parameterTypeAnnotationState := parameter.TypeAnnotation.TypeAnnotationState()
		if parameterTypeAnnotationState != TypeAnnotationStateValid {
			return parameterTypeAnnotationState
		}
	}

	return TypeAnnotationStateValid
}

func (t *FunctionType) ContainsFirstLevelResourceInterfaceType() bool {
	if t.ReturnTypeAnnotation.Type.ContainsFirstLevelResourceInterfaceType() {
		return true
	}

	for _, parameter := range t.Parameters {
		if parameter.TypeAnnotation.Type.ContainsFirstLevelResourceInterfaceType() {
			return true
		}
	}

	return false
}

// SpecialFunctionType is the the type representing a special function,
// i.e., a constructor or destructor

type SpecialFunctionType struct {
	*FunctionType
	Members map[string]*Member
}

func (t *SpecialFunctionType) CanHaveMembers() bool {
	return true
}

func (t *SpecialFunctionType) GetMember(identifier string, _ ast.Range, _ func(error)) *Member {
	return t.Members[identifier]
}

// CheckedFunctionType is the the type representing a function that checks the arguments,
// e.g., integer functions

type CheckedFunctionType struct {
	*FunctionType
	ArgumentExpressionsCheck func(checker *Checker, argumentExpressions []ast.Expression)
}

func (t *CheckedFunctionType) CheckArgumentExpressions(checker *Checker, argumentExpressions []ast.Expression) {
	t.ArgumentExpressionsCheck(checker, argumentExpressions)
}

// baseTypes are the nominal types available in programs

var baseTypes map[string]Type

func init() {

	baseTypes = map[string]Type{
		"": &VoidType{},
	}

	otherTypes := []Type{
		&VoidType{},
		&AnyStructType{},
		&AnyResourceType{},
		&NeverType{},
		&BoolType{},
		&CharacterType{},
		&StringType{},
		&AddressType{},
		&AccountType{},
		&PublicAccountType{},
	}

	types := append(
		AllNumberTypes,
		otherTypes...,
	)

	for _, ty := range types {
		typeName := ty.String()

		// check type is not accidentally redeclared
		if _, ok := baseTypes[typeName]; ok {
			panic(errors.NewUnreachableError())
		}

		baseTypes[typeName] = ty
	}
}

// baseValues are the values available in programs

var BaseValues = map[string]ValueDeclaration{}

type baseFunction struct {
	name           string
	invokableType  InvokableType
	argumentLabels []string
}

func (f baseFunction) ValueDeclarationType() Type {
	return f.invokableType
}

func (baseFunction) ValueDeclarationKind() common.DeclarationKind {
	return common.DeclarationKindFunction
}

func (baseFunction) ValueDeclarationPosition() ast.Position {
	return ast.Position{}
}

func (baseFunction) ValueDeclarationIsConstant() bool {
	return true
}

func (f baseFunction) ValueDeclarationArgumentLabels() []string {
	return f.argumentLabels
}

var AllSignedFixedPointTypes = []Type{
	&Fix64Type{},
}

var AllUnsignedFixedPointTypes = []Type{
	&UFix64Type{},
}

var AllFixedPointTypes = append(
	AllUnsignedFixedPointTypes,
	AllSignedFixedPointTypes...,
)

var AllSignedIntegerTypes = []Type{
	&IntType{},
	&Int8Type{},
	&Int16Type{},
	&Int32Type{},
	&Int64Type{},
	&Int128Type{},
	&Int256Type{},
}

var AllUnsignedIntegerTypes = []Type{
	// UInt*
	&UIntType{},
	&UInt8Type{},
	&UInt16Type{},
	&UInt32Type{},
	&UInt64Type{},
	&UInt128Type{},
	&UInt256Type{},
	// Word*
	&Word8Type{},
	&Word16Type{},
	&Word32Type{},
	&Word64Type{},
}

var AllIntegerTypes = append(
	AllUnsignedIntegerTypes,
	AllSignedIntegerTypes...,
)

var AllNumberTypes = append(
	AllIntegerTypes,
	AllFixedPointTypes...,
)

<<<<<<< HEAD
func init() {
=======
func initIntegerFunctions() {
>>>>>>> b9919138

	for _, numberType := range AllNumberTypes {
		typeName := numberType.String()

		// check type is not accidentally redeclared
		if _, ok := BaseValues[typeName]; ok {
			panic(errors.NewUnreachableError())
		}

		BaseValues[typeName] = baseFunction{
			name: typeName,
			invokableType: &CheckedFunctionType{
				FunctionType: &FunctionType{
					Parameters: []*Parameter{
						{
							Label:          ArgumentLabelNotRequired,
							Identifier:     "value",
							TypeAnnotation: NewTypeAnnotation(&NumberType{}),
						},
					},
					ReturnTypeAnnotation: &TypeAnnotation{Type: numberType},
				},
				ArgumentExpressionsCheck: numberFunctionArgumentExpressionsChecker(numberType),
			},
		}
	}
}

func init() {
	addressType := &AddressType{}
	typeName := addressType.String()

	// check type is not accidentally redeclared
	if _, ok := BaseValues[typeName]; ok {
		panic(errors.NewUnreachableError())
	}

	BaseValues[typeName] = baseFunction{
		name: typeName,
		invokableType: &CheckedFunctionType{
			FunctionType: &FunctionType{
				Parameters: []*Parameter{
					{
						Label:          ArgumentLabelNotRequired,
						Identifier:     "value",
						TypeAnnotation: NewTypeAnnotation(&IntegerType{}),
					},
				},
				ReturnTypeAnnotation: &TypeAnnotation{Type: addressType},
			},
			ArgumentExpressionsCheck: func(checker *Checker, argumentExpressions []ast.Expression) {
				intExpression, ok := argumentExpressions[0].(*ast.IntegerExpression)
				if !ok {
					return
				}
				checker.checkAddressLiteral(intExpression)
			},
		},
	}
}

func numberFunctionArgumentExpressionsChecker(numberType Type) func(*Checker, []ast.Expression) {
	return func(checker *Checker, argumentExpressions []ast.Expression) {
		switch numberExpression := argumentExpressions[0].(type) {
		case *ast.IntegerExpression:
			checker.checkIntegerLiteral(numberExpression, numberType)

		case *ast.FixedPointExpression:
			checker.checkFixedPointLiteral(numberExpression, numberType)

		}
	}
}

// CompositeType

type CompositeType struct {
	Location     ast.Location
	Identifier   string
	Kind         common.CompositeKind
	Conformances []*InterfaceType
	// an internal set of field `Conformances`
	conformanceSet InterfaceSet
	Members        map[string]*Member
	// TODO: add support for overloaded initializers
	ConstructorParameters []*Parameter
	NestedTypes           map[string]Type
	ContainerType         Type
}

func (t *CompositeType) ConformanceSet() InterfaceSet {
	if t.conformanceSet == nil {
		t.conformanceSet = make(InterfaceSet, len(t.Conformances))
		for _, conformance := range t.Conformances {
			t.conformanceSet[conformance] = struct{}{}
		}
	}
	return t.conformanceSet
}

func (*CompositeType) IsType() {}

func (t *CompositeType) String() string {
	return t.Identifier
}

func (t *CompositeType) QualifiedString() string {
	return t.QualifiedIdentifier()
}

func (t *CompositeType) GetContainerType() Type {
	return t.ContainerType
}

func (t *CompositeType) GetCompositeKind() common.CompositeKind {
	return t.Kind
}

func (t *CompositeType) GetLocation() ast.Location {
	return t.Location
}

func (t *CompositeType) QualifiedIdentifier() string {
	return qualifiedIdentifier(t.Identifier, t.ContainerType)
}

func (t *CompositeType) ID() TypeID {
	return TypeID(fmt.Sprintf("%s.%s", t.Location.ID(), t.QualifiedIdentifier()))
}

func SplitCompositeTypeID(compositeTypeID TypeID) (locationID ast.LocationID, qualifiedIdentifier string) {
	parts := strings.SplitN(string(compositeTypeID), ".", 2)
	if len(parts) != 2 {
		return "", ""
	}
	return ast.LocationID(parts[0]), parts[1]
}

func (t *CompositeType) Equal(other Type) bool {
	otherStructure, ok := other.(*CompositeType)
	if !ok {
		return false
	}

	return otherStructure.Kind == t.Kind &&
		otherStructure.Identifier == t.Identifier
}

func (t *CompositeType) CanHaveMembers() bool {
	return true
}

func (t *CompositeType) GetMember(identifier string, _ ast.Range, _ func(error)) *Member {
	return t.Members[identifier]
}

func (t *CompositeType) IsResourceType() bool {
	return t.Kind == common.CompositeKindResource
}

func (*CompositeType) IsInvalidType() bool {
	return false
}

func (*CompositeType) TypeAnnotationState() TypeAnnotationState {
	return TypeAnnotationStateValid
}

func (*CompositeType) ContainsFirstLevelResourceInterfaceType() bool {
	return false
}

func (t *CompositeType) InterfaceType() *InterfaceType {
	return &InterfaceType{
		Location:              t.Location,
		Identifier:            t.Identifier,
		CompositeKind:         t.Kind,
		Members:               t.Members,
		InitializerParameters: t.ConstructorParameters,
		ContainerType:         t.ContainerType,
		NestedTypes:           t.NestedTypes,
	}
}

func (t *CompositeType) TypeRequirements() []*CompositeType {

	var typeRequirements []*CompositeType

	if containerComposite, ok := t.ContainerType.(*CompositeType); ok {
		for _, conformance := range containerComposite.Conformances {
			ty := conformance.NestedTypes[t.Identifier]
			typeRequirement, ok := ty.(*CompositeType)
			if !ok {
				continue
			}

			typeRequirements = append(typeRequirements, typeRequirement)
		}
	}

	return typeRequirements
}

func (t *CompositeType) AllConformances() []*InterfaceType {
	// TODO: also return conformances' conformances recursively
	//   once interface can have conformances
	return t.Conformances
}

// AccountType

type AccountType struct{}

func (*AccountType) IsType() {}

func (*AccountType) String() string {
	return "Account"
}

func (*AccountType) QualifiedString() string {
	return "Account"
}

func (*AccountType) ID() TypeID {
	return "Account"
}

func (*AccountType) Equal(other Type) bool {
	_, ok := other.(*AccountType)
	return ok
}

func (*AccountType) IsResourceType() bool {
	return false
}

func (*AccountType) IsInvalidType() bool {
	return false
}

func (*AccountType) TypeAnnotationState() TypeAnnotationState {
	return TypeAnnotationStateValid
}

func (*AccountType) ContainsFirstLevelResourceInterfaceType() bool {
	return false
}

func (*AccountType) CanHaveMembers() bool {
	return true
}

func (t *AccountType) GetMember(identifier string, _ ast.Range, _ func(error)) *Member {
	newField := func(fieldType Type) *Member {
		return NewPublicConstantFieldMember(t, identifier, fieldType)
	}

	newFunction := func(functionType *FunctionType) *Member {
		return NewPublicFunctionMember(t, identifier, functionType)
	}

	switch identifier {
	case "address":
		return newField(&AddressType{})

	case "storage":
		return newField(&StorageType{})

	case "published":
		return newField(&ReferencesType{Assignable: true})

	case "setCode":
		return newFunction(
			&FunctionType{
				Parameters: []*Parameter{
					{
						Label:      ArgumentLabelNotRequired,
						Identifier: "code",
						TypeAnnotation: NewTypeAnnotation(
							&VariableSizedType{
								// TODO: UInt8. Requires array literals of integer literals
								//   to be type compatible with with [UInt8]
								Type: &IntType{},
							},
						),
					},
				},
				ReturnTypeAnnotation: NewTypeAnnotation(
					&VoidType{},
				),
				// additional arguments are passed to the contract initializer
				RequiredArgumentCount: (func() *int {
					var count = 2
					return &count
				})(),
			},
		)

	case "addPublicKey":
		return newFunction(
			&FunctionType{
				Parameters: []*Parameter{
					{
						Label:      ArgumentLabelNotRequired,
						Identifier: "key",
						TypeAnnotation: NewTypeAnnotation(
							&VariableSizedType{
								// TODO: UInt8. Requires array literals of integer literals
								//   to be type compatible with with [UInt8]
								Type: &IntType{},
							},
						),
					},
				},
				ReturnTypeAnnotation: NewTypeAnnotation(
					&VoidType{},
				),
			},
		)

	case "removePublicKey":
		return newFunction(
			&FunctionType{
				Parameters: []*Parameter{
					{
						Label:      ArgumentLabelNotRequired,
						Identifier: "index",
						TypeAnnotation: NewTypeAnnotation(
							&IntType{},
						),
					},
				},
				ReturnTypeAnnotation: NewTypeAnnotation(
					&VoidType{},
				),
			},
		)

	default:
		return nil
	}
}

// PublicAccountType

type PublicAccountType struct{}

func (*PublicAccountType) IsType() {}

func (*PublicAccountType) String() string {
	return "PublicAccount"
}

func (*PublicAccountType) QualifiedString() string {
	return "PublicAccount"
}

func (*PublicAccountType) ID() TypeID {
	return "PublicAccount"
}

func (*PublicAccountType) Equal(other Type) bool {
	_, ok := other.(*PublicAccountType)
	return ok
}

func (*PublicAccountType) IsResourceType() bool {
	return false
}

func (*PublicAccountType) IsInvalidType() bool {
	return false
}

func (*PublicAccountType) TypeAnnotationState() TypeAnnotationState {
	return TypeAnnotationStateValid
}

func (*PublicAccountType) ContainsFirstLevelResourceInterfaceType() bool {
	return false
}

func (*PublicAccountType) CanHaveMembers() bool {
	return true
}

func (t *PublicAccountType) GetMember(identifier string, _ ast.Range, _ func(error)) *Member {
	newField := func(fieldType Type) *Member {
		return NewPublicConstantFieldMember(t, identifier, fieldType)
	}

	switch identifier {
	case "address":
		return newField(&AddressType{})

	case "published":
		return newField(&ReferencesType{Assignable: false})

	default:
		return nil
	}
}

// Member

type Member struct {
	ContainerType   Type
	Access          ast.Access
	Identifier      ast.Identifier
	TypeAnnotation  *TypeAnnotation
	DeclarationKind common.DeclarationKind
	VariableKind    ast.VariableKind
	ArgumentLabels  []string
	// Predeclared fields can be considered initialized
	Predeclared bool
}

// NewCheckedMember panics if the member declaration is invalid.
func NewCheckedMember(member *Member) *Member {

	if member.DeclarationKind == common.DeclarationKindUnknown {
		panic(fmt.Sprintf(
			"member `%s.%s` has unknown declaration kind",
			member.ContainerType,
			member.Identifier.Identifier,
		))
	}

	if member.Access == ast.AccessNotSpecified {
		panic(fmt.Sprintf(
			"member `%s.%s` has unspecified access",
			member.ContainerType,
			member.Identifier.Identifier,
		))
	}

	if invokableType, ok := member.TypeAnnotation.Type.(InvokableType); ok {
		functionType := invokableType.InvocationFunctionType()

		if member.ArgumentLabels != nil &&
			len(member.ArgumentLabels) != len(functionType.Parameters) {

			panic(fmt.Sprintf(
				"member `%s.%s` has incorrect argument label count",
				member.ContainerType,
				member.Identifier.Identifier,
			))
		}
	} else {
		if member.ArgumentLabels != nil {
			panic(fmt.Sprintf(
				"non-function member `%s.%s` should not declare argument labels",
				member.ContainerType,
				member.Identifier.Identifier,
			))
		}
	}

	return member
}

func NewPublicFunctionMember(containerType Type, identifier string, functionType *FunctionType) *Member {

	var argumentLabels []string

	for _, parameter := range functionType.Parameters {

		argumentLabel := ArgumentLabelNotRequired
		if parameter.Label != "" {
			argumentLabel = parameter.Label
		} else if parameter.Identifier != "" {
			argumentLabel = parameter.Identifier
		}

		argumentLabels = append(argumentLabels, argumentLabel)
	}

	return &Member{
		ContainerType:   containerType,
		Access:          ast.AccessPublic,
		Identifier:      ast.Identifier{Identifier: identifier},
		DeclarationKind: common.DeclarationKindFunction,
		VariableKind:    ast.VariableKindConstant,
		TypeAnnotation:  &TypeAnnotation{Type: functionType},
		ArgumentLabels:  argumentLabels,
	}
}

func NewPublicConstantFieldMember(containerType Type, identifier string, fieldType Type) *Member {
	return &Member{
		ContainerType:   containerType,
		Access:          ast.AccessPublic,
		Identifier:      ast.Identifier{Identifier: identifier},
		DeclarationKind: common.DeclarationKindField,
		VariableKind:    ast.VariableKindConstant,
		TypeAnnotation:  NewTypeAnnotation(fieldType),
	}
}

// InterfaceType

type InterfaceType struct {
	Location      ast.Location
	Identifier    string
	CompositeKind common.CompositeKind
	Members       map[string]*Member
	// TODO: add support for overloaded initializers
	InitializerParameters []*Parameter
	ContainerType         Type
	NestedTypes           map[string]Type
}

func (*InterfaceType) IsType() {}

func (t *InterfaceType) String() string {
	return t.Identifier
}

func (t *InterfaceType) QualifiedString() string {
	return t.QualifiedIdentifier()
}

func (t *InterfaceType) GetContainerType() Type {
	return t.ContainerType
}

func (t *InterfaceType) GetCompositeKind() common.CompositeKind {
	return t.CompositeKind
}

func (t *InterfaceType) GetLocation() ast.Location {
	return t.Location
}

func (t *InterfaceType) QualifiedIdentifier() string {
	return qualifiedIdentifier(t.Identifier, t.ContainerType)
}

func (t *InterfaceType) ID() TypeID {
	return TypeID(fmt.Sprintf("%s.%s", t.Location.ID(), t.QualifiedIdentifier()))
}

func (t *InterfaceType) Equal(other Type) bool {
	otherInterface, ok := other.(*InterfaceType)
	if !ok {
		return false
	}

	return otherInterface.CompositeKind == t.CompositeKind &&
		otherInterface.Identifier == t.Identifier
}

func (t *InterfaceType) CanHaveMembers() bool {
	return true
}

func (t *InterfaceType) GetMember(identifier string, _ ast.Range, _ func(error)) *Member {
	return t.Members[identifier]
}

func (t *InterfaceType) IsResourceType() bool {
	return t.CompositeKind == common.CompositeKindResource
}

func (t *InterfaceType) IsInvalidType() bool {
	return false
}

func (*InterfaceType) TypeAnnotationState() TypeAnnotationState {
	return TypeAnnotationStateValid
}

func (t *InterfaceType) ContainsFirstLevelResourceInterfaceType() bool {
	return t.CompositeKind == common.CompositeKindResource
}

// DictionaryType

type DictionaryType struct {
	KeyType   Type
	ValueType Type
}

func (*DictionaryType) IsType() {}

func (t *DictionaryType) String() string {
	return fmt.Sprintf(
		"{%s: %s}",
		t.KeyType,
		t.ValueType,
	)
}

func (t *DictionaryType) QualifiedString() string {
	return fmt.Sprintf(
		"{%s: %s}",
		t.KeyType.QualifiedString(),
		t.ValueType.QualifiedString(),
	)
}

func (t *DictionaryType) ID() TypeID {
	return TypeID(fmt.Sprintf(
		"{%s:%s}",
		t.KeyType.ID(),
		t.ValueType.ID(),
	))
}

func (t *DictionaryType) Equal(other Type) bool {
	otherDictionary, ok := other.(*DictionaryType)
	if !ok {
		return false
	}

	return otherDictionary.KeyType.Equal(t.KeyType) &&
		otherDictionary.ValueType.Equal(t.ValueType)
}

func (t *DictionaryType) IsResourceType() bool {
	return t.KeyType.IsResourceType() ||
		t.ValueType.IsResourceType()
}

func (t *DictionaryType) IsInvalidType() bool {
	return t.KeyType.IsInvalidType() ||
		t.ValueType.IsInvalidType()
}

func (t *DictionaryType) TypeAnnotationState() TypeAnnotationState {
	keyTypeAnnotationState := t.KeyType.TypeAnnotationState()
	if keyTypeAnnotationState != TypeAnnotationStateValid {
		return keyTypeAnnotationState
	}

	valueTypeAnnotationState := t.ValueType.TypeAnnotationState()
	if valueTypeAnnotationState != TypeAnnotationStateValid {
		return valueTypeAnnotationState
	}

	return TypeAnnotationStateValid
}

func (t *DictionaryType) ContainsFirstLevelResourceInterfaceType() bool {
	return t.KeyType.ContainsFirstLevelResourceInterfaceType() ||
		t.ValueType.ContainsFirstLevelResourceInterfaceType()
}

func (t *DictionaryType) CanHaveMembers() bool {
	return true
}

func (t *DictionaryType) GetMember(identifier string, targetRange ast.Range, report func(error)) *Member {
	newField := func(fieldType Type) *Member {
		return NewPublicConstantFieldMember(t, identifier, fieldType)
	}

	newFunction := func(functionType *FunctionType) *Member {
		return NewPublicFunctionMember(t, identifier, functionType)
	}

	switch identifier {
	case "length":
		return newField(&IntType{})

	case "keys":
		// TODO: maybe allow for resource key type

		if t.KeyType.IsResourceType() {
			report(
				&InvalidResourceDictionaryMemberError{
					Name:            identifier,
					DeclarationKind: common.DeclarationKindField,
					Range:           targetRange,
				},
			)
		}

		return newField(&VariableSizedType{Type: t.KeyType})

	case "values":
		// TODO: maybe allow for resource value type

		if t.ValueType.IsResourceType() {
			report(
				&InvalidResourceDictionaryMemberError{
					Name:            identifier,
					DeclarationKind: common.DeclarationKindField,
					Range:           targetRange,
				},
			)
		}

		return newField(&VariableSizedType{Type: t.ValueType})

	case "insert":
		return newFunction(
			&FunctionType{
				Parameters: []*Parameter{
					{
						Identifier:     "key",
						TypeAnnotation: NewTypeAnnotation(t.KeyType),
					},
					{
						Label:          ArgumentLabelNotRequired,
						Identifier:     "value",
						TypeAnnotation: NewTypeAnnotation(t.ValueType),
					},
				},
				ReturnTypeAnnotation: NewTypeAnnotation(
					&OptionalType{
						Type: t.ValueType,
					},
				),
			},
		)

	case "remove":
		return newFunction(
			&FunctionType{
				Parameters: []*Parameter{
					{
						Identifier:     "key",
						TypeAnnotation: NewTypeAnnotation(t.KeyType),
					},
				},
				ReturnTypeAnnotation: NewTypeAnnotation(
					&OptionalType{
						Type: t.ValueType,
					},
				),
			},
		)

	default:
		return nil
	}
}

func (t *DictionaryType) isValueIndexableType() bool {
	return true
}

func (t *DictionaryType) ElementType(_ bool) Type {
	return &OptionalType{Type: t.ValueType}
}

func (t *DictionaryType) IndexingType() Type {
	return t.KeyType
}

type DictionaryEntryType struct {
	KeyType   Type
	ValueType Type
}

// StorageType

type StorageType struct{}

func (t *StorageType) IsType() {}

func (t *StorageType) String() string {
	return "Storage"
}

func (t *StorageType) QualifiedString() string {
	return "Storage"
}

func (t *StorageType) ID() TypeID {
	return "Storage"
}

func (t *StorageType) Equal(other Type) bool {
	_, ok := other.(*StorageType)
	return ok
}

func (t *StorageType) IsResourceType() bool {
	// NOTE: even though storage may contain resources,
	//   we define it to not behave like a resource
	return false
}

func (t *StorageType) IsInvalidType() bool {
	return false
}

func (*StorageType) TypeAnnotationState() TypeAnnotationState {
	return TypeAnnotationStateValid
}

func (t *StorageType) ContainsFirstLevelResourceInterfaceType() bool {
	return false
}

func (t *StorageType) isTypeIndexableType() {}

func (t *StorageType) IsValidIndexingType(indexingType Type) (isValid bool, expectedTypeDescription string) {
	const expected = "non-optional resource or reference"

	if _, ok := indexingType.(*OptionalType); ok {
		return false, expected
	}

	if _, ok := indexingType.(*ReferenceType); ok {
		return true, ""
	}

	if indexingType.IsResourceType() {
		return true, ""
	}

	return false, expected
}

func (t *StorageType) IsAssignable() bool {
	return true
}

func (t *StorageType) ElementType(indexingType Type, _ bool) Type {
	// NOTE: like dictionary
	return &OptionalType{Type: indexingType}
}

// ReferencesType is the heterogeneous dictionary that
// is indexed by reference types and has references as values

type ReferencesType struct {
	Assignable bool
}

func (t *ReferencesType) IsType() {}

func (t *ReferencesType) String() string {
	return "References"
}

func (t *ReferencesType) QualifiedString() string {
	return "References"
}

func (t *ReferencesType) ID() TypeID {
	return "References"
}

func (t *ReferencesType) Equal(other Type) bool {
	otherReferences, ok := other.(*ReferencesType)
	if !ok {
		return false
	}
	return t.Assignable && otherReferences.Assignable
}

func (t *ReferencesType) IsResourceType() bool {
	return false
}

func (t *ReferencesType) IsInvalidType() bool {
	return false
}

func (*ReferencesType) TypeAnnotationState() TypeAnnotationState {
	return TypeAnnotationStateValid
}

func (t *ReferencesType) ContainsFirstLevelResourceInterfaceType() bool {
	return false
}

func (t *ReferencesType) isTypeIndexableType() {}

func (t *ReferencesType) ElementType(indexingType Type, _ bool) Type {
	// NOTE: like dictionary
	return &OptionalType{Type: indexingType}
}

func (t *ReferencesType) IsAssignable() bool {
	return t.Assignable
}

func (t *ReferencesType) IsValidIndexingType(indexingType Type) (isValid bool, expectedTypeDescription string) {
	if _, isReferenceType := indexingType.(*ReferenceType); !isReferenceType {
		return false, "reference"
	}

	return true, ""
}

// ReferenceType represents the reference to a value
type ReferenceType struct {
	Authorized bool
	Storable   bool
	Type       Type
}

func (*ReferenceType) IsType() {}

func (t *ReferenceType) String() string {
	if t.Type == nil {
		return "reference"
	}
	var builder strings.Builder
	if t.Authorized {
		builder.WriteString("auth ")
	}
	if t.Storable {
		builder.WriteString("storable ")
	}
	builder.WriteRune('&')
	builder.WriteString(t.Type.String())
	return builder.String()
}

func (t *ReferenceType) QualifiedString() string {
	if t.Type == nil {
		return "reference"
	}
	var builder strings.Builder
	if t.Authorized {
		builder.WriteString("auth ")
	}
	if t.Storable {
		builder.WriteString("storable ")
	}
	builder.WriteRune('&')
	builder.WriteString(t.Type.QualifiedString())
	return builder.String()
}

func (t *ReferenceType) ID() TypeID {
	var builder strings.Builder
	if t.Authorized {
		builder.WriteString("auth ")
	}
	if t.Storable {
		builder.WriteString("storable ")
	}
	builder.WriteRune('&')
	if t.Type != nil {
		builder.WriteString(string(t.Type.ID()))
	}
	return TypeID(builder.String())
}

func (t *ReferenceType) Equal(other Type) bool {
	otherReference, ok := other.(*ReferenceType)
	if !ok {
		return false
	}

	return t.Authorized == otherReference.Authorized &&
		t.Storable == otherReference.Storable &&
		t.Type.Equal(otherReference.Type)
}

func (t *ReferenceType) IsResourceType() bool {
	return false
}

func (t *ReferenceType) IsInvalidType() bool {
	return t.Type.IsInvalidType()
}

func (*ReferenceType) TypeAnnotationState() TypeAnnotationState {
	return TypeAnnotationStateValid
}

func (t *ReferenceType) ContainsFirstLevelResourceInterfaceType() bool {
	return t.Type.ContainsFirstLevelResourceInterfaceType()
}

func (t *ReferenceType) CanHaveMembers() bool {
	referencedType, ok := t.Type.(MemberAccessibleType)
	if !ok {
		return false
	}
	return referencedType.CanHaveMembers()
}

func (t *ReferenceType) GetMember(identifier string, targetRange ast.Range, report func(error)) *Member {
	// forward to referenced type, if it has members
	referencedTypeWithMember, ok := t.Type.(MemberAccessibleType)
	if !ok {
		return nil
	}
	return referencedTypeWithMember.GetMember(identifier, targetRange, report)
}

func (t *ReferenceType) isValueIndexableType() bool {
	referencedType, ok := t.Type.(ValueIndexableType)
	if !ok {
		return false
	}
	return referencedType.isValueIndexableType()
}

func (t *ReferenceType) ElementType(isAssignment bool) Type {
	referencedType, ok := t.Type.(ValueIndexableType)
	if !ok {
		return nil
	}
	return referencedType.ElementType(isAssignment)
}

func (t *ReferenceType) IndexingType() Type {
	referencedType, ok := t.Type.(ValueIndexableType)
	if !ok {
		return nil
	}
	return referencedType.IndexingType()
}

// AddressType represents the address type
type AddressType struct{}

func (*AddressType) IsType() {}

func (*AddressType) String() string {
	return "Address"
}

func (*AddressType) QualifiedString() string {
	return "Address"
}

func (*AddressType) ID() TypeID {
	return "Address"
}

func (*AddressType) Equal(other Type) bool {
	_, ok := other.(*AddressType)
	return ok
}

func (*AddressType) IsResourceType() bool {
	return false
}

func (*AddressType) IsInvalidType() bool {
	return false
}

func (*AddressType) TypeAnnotationState() TypeAnnotationState {
	return TypeAnnotationStateValid
}

func (*AddressType) ContainsFirstLevelResourceInterfaceType() bool {
	return false
}

var AddressTypeMinInt = big.NewInt(0)
var AddressTypeMaxInt *big.Int

func init() {
	AddressTypeMaxInt = big.NewInt(2)
	AddressTypeMaxInt.Exp(AddressTypeMaxInt, big.NewInt(160), nil)
	AddressTypeMaxInt.Sub(AddressTypeMaxInt, big.NewInt(1))
}

func (*AddressType) MinInt() *big.Int {
	return AddressTypeMinInt
}

func (*AddressType) MaxInt() *big.Int {
	return AddressTypeMaxInt
}

// IsSubType determines if the given subtype is a subtype
// of the given supertype.
//
// Types are subtypes of themselves.
//
func IsSubType(subType Type, superType Type) bool {

	if subType.Equal(superType) {
		return true
	}

	if _, ok := subType.(*NeverType); ok {
		return true
	}

	switch superType.(type) {
	case *AnyType:
		return true

	case *AnyStructType:
		return !subType.IsResourceType()

	case *AnyResourceType:
		return subType.IsResourceType()
	}

	switch typedSuperType := superType.(type) {

	case *NumberType:
		if _, ok := subType.(*NumberType); ok {
			return true
		}

		return IsSubType(subType, &IntegerType{}) ||
			IsSubType(subType, &FixedPointType{})

	case *SignedNumberType:
		if _, ok := subType.(*SignedNumberType); ok {
			return true
		}

		return IsSubType(subType, &SignedIntegerType{}) ||
			IsSubType(subType, &SignedFixedPointType{})

	case *IntegerType:
		switch subType.(type) {
		case *IntegerType, *SignedIntegerType,
			*IntType, *UIntType,
			*Int8Type, *Int16Type, *Int32Type, *Int64Type, *Int128Type, *Int256Type,
			*UInt8Type, *UInt16Type, *UInt32Type, *UInt64Type, *UInt128Type, *UInt256Type,
			*Word8Type, *Word16Type, *Word32Type, *Word64Type:

			return true

		default:
			return false
		}

	case *SignedIntegerType:
		switch subType.(type) {
		case *SignedIntegerType,
			*IntType,
			*Int8Type, *Int16Type, *Int32Type, *Int64Type, *Int128Type, *Int256Type:

			return true

		default:
			return false
		}

	case *FixedPointType:
		switch subType.(type) {
		case *FixedPointType, *SignedFixedPointType,
			*Fix64Type, *UFix64Type:

			return true

		default:
			return false
		}

	case *SignedFixedPointType:
		switch subType.(type) {
		case *SignedNumberType, *Fix64Type:

			return true

		default:
			return false
		}

	case *OptionalType:
		optionalSubType, ok := subType.(*OptionalType)
		if !ok {
			// T <: U? if T <: U
			return IsSubType(subType, typedSuperType.Type)
		}
		// Optionals are covariant: T? <: U? if T <: U
		return IsSubType(optionalSubType.Type, typedSuperType.Type)

	case *DictionaryType:
		typedSubType, ok := subType.(*DictionaryType)
		if !ok {
			return false
		}

		return IsSubType(typedSubType.KeyType, typedSuperType.KeyType) &&
			IsSubType(typedSubType.ValueType, typedSuperType.ValueType)

	case *VariableSizedType:
		typedSubType, ok := subType.(*VariableSizedType)
		if !ok {
			return false
		}

		return IsSubType(
			typedSubType.ElementType(false),
			typedSuperType.ElementType(false),
		)

	case *ConstantSizedType:
		typedSubType, ok := subType.(*ConstantSizedType)
		if !ok {
			return false
		}

		if typedSubType.Size != typedSuperType.Size {
			return false
		}

		return IsSubType(
			typedSubType.ElementType(false),
			typedSuperType.ElementType(false),
		)

	case *ReferenceType:
		// References types are only subtypes of reference types

		typedSubType, ok := subType.(*ReferenceType)
		if !ok {
			return false
		}

		// A storable reference type `T` is a subtype of a reference type `U`,
		// if the non-storable variant of `T` is a subtype of `U`

		if typedSubType.Storable {
			return IsSubType(
				&ReferenceType{
					Type:       typedSubType.Type,
					Authorized: typedSubType.Authorized,
					Storable:   false,
				},
				typedSuperType,
			)
		}

		// A non-storable reference type is not a (static) subtype of a storable reference.
		//
		// The holder of the reference may not gain more permissions without having authorization.

		if typedSuperType.Storable {
			return false
		}

		// An authorized reference type `auth &T` (storable or non-storable)
		// is a subtype of a reference type `&U` (authorized or non-authorized, storable or non-storable),
		// if `T` is a subtype of `U`

		if typedSubType.Authorized {
			return IsSubType(typedSubType.Type, typedSuperType.Type)
		}

		// An unauthorized reference type is not a subtype of an authorized reference type.
		// Not even dynamically.
		//
		// The holder of the reference may not gain more permissions.

		if typedSuperType.Authorized {
			return false
		}

		switch typedInnerSuperType := typedSuperType.Type.(type) {
		case *RestrictedResourceType:

			if _, ok := typedInnerSuperType.Type.(*AnyResourceType); ok {

				switch typedInnerSubType := typedSubType.Type.(type) {
				case *RestrictedResourceType:
					// An unauthorized reference to a restricted resource type `&T{Us}`
					// is a subtype of a reference to a restricted resource type `&AnyResource{Vs}`:
					// if `Vs` is a subset of `Us`.
					//
					// The holder of the reference may only further restrict the reference.
					//
					// The requirement for `T` to conform to `Vs` is implied by the subset requirement.

					return typedInnerSuperType.RestrictionSet().
						IsSubsetOf(typedInnerSubType.RestrictionSet())

				case *CompositeType:
					// An unauthorized reference to an unrestricted resource type `&T`
					// is a subtype of a reference to a restricted resource type &AnyResource{Us}:
					// When `T != AnyResource`: if `T` conforms to `Us`.
					//
					// The holder of the reference may only restrict the reference.

					if typedInnerSubType.Kind != common.CompositeKindResource {
						return false
					}

					for _, restriction := range typedInnerSuperType.Restrictions {
						// TODO: once interfaces can conform to interfaces, include
						if _, ok := typedInnerSubType.ConformanceSet()[restriction]; !ok {
							return false
						}
					}

					return true

				case *AnyResourceType:
					// An unauthorized reference to an unrestricted resource type `&T`
					// is a subtype of a reference to a restricted resource type &AnyResource{Us}:
					// When `T == AnyResource`: never.
					//
					// The holder of the reference may not gain more permissions or knowledge.

					return false
				}

			} else {

				switch typedInnerSubType := typedSubType.Type.(type) {
				case *RestrictedResourceType:

					// An unauthorized reference to a restricted resource type `&T{Us}`
					// is a subtype of a reference to a restricted resource type `&V{Ws}:`

					switch typedInnerSubType.Type.(type) {
					case *CompositeType:
						// When `T != AnyResource`: if `T == V` and `Ws` is a subset of `Us`.
						//
						// The holder of the reference may not gain more permissions or knowledge
						// and may only further restrict the reference to the resource.

						return typedInnerSubType.Type == typedInnerSuperType.Type &&
							typedInnerSuperType.RestrictionSet().
								IsSubsetOf(typedInnerSubType.RestrictionSet())

					case *AnyResourceType:
						// When `T == AnyResource`: never.

						return false
					}

				case *CompositeType:
					// An unauthorized reference to an unrestricted resource type `&T`
					// is a subtype of a reference to a restricted resource type `&U{Vs}`:
					// When `T != AnyResource`: if `T == U`.
					//
					// The holder of the reference may only further restrict the reference.

					return typedInnerSubType.Kind == common.CompositeKindResource &&
						typedInnerSubType == typedInnerSuperType.Type

				case *AnyResourceType:
					// An unauthorized reference to an unrestricted resource type `&T`
					// is a subtype of a reference to a restricted resource type `&U{Vs}`:
					// When `T == AnyResource`: never.
					//
					// The holder of the reference may not gain more permissions or knowledge.

					return false
				}
			}

		case *CompositeType:
			// An unauthorized reference is not a subtype of a reference to a resource type `&V`
			// (e.g. reference to a restricted resource type `&T{Us}`, or reference to a resource interface type `&T`)
			//
			// The holder of the reference may not gain more permissions or knowledge.

			return false

		case *AnyResourceType:

			// An unauthorized reference to a restricted resource type `&T{Us}`
			// or to a unrestricted resource type `&T`
			// is a subtype of the type `&AnyResource`:
			// always.

			switch typedInnerSubType := typedSubType.Type.(type) {
			case *RestrictedResourceType:
				return true

			case *CompositeType:
				return typedInnerSubType.Kind == common.CompositeKindResource
			}
		}

	case *FunctionType:
		typedSubType, ok := subType.(*FunctionType)
		if !ok {
			return false
		}

		if len(typedSubType.Parameters) != len(typedSuperType.Parameters) {
			return false
		}

		// Functions are contravariant in their parameter types

		for i, subParameter := range typedSubType.Parameters {
			superParameter := typedSuperType.Parameters[i]
			if !IsSubType(
				superParameter.TypeAnnotation.Type,
				subParameter.TypeAnnotation.Type,
			) {
				return false
			}
		}

		// Functions are covariant in their return type

		if typedSubType.ReturnTypeAnnotation != nil &&
			typedSuperType.ReturnTypeAnnotation != nil {

			return IsSubType(
				typedSubType.ReturnTypeAnnotation.Type,
				typedSuperType.ReturnTypeAnnotation.Type,
			)
		}

		if typedSubType.ReturnTypeAnnotation == nil &&
			typedSuperType.ReturnTypeAnnotation == nil {

			return true
		}

	case *RestrictedResourceType:

		if _, ok := typedSuperType.Type.(*AnyResourceType); ok {

			switch typedSubType := subType.(type) {
			case *RestrictedResourceType:

				// A restricted resource type `T{Us}`
				// is a subtype of a restricted resource type `AnyResource{Vs}`:

				switch restrictedSubtype := typedSubType.Type.(type) {
				case *AnyResourceType:
					// When `T == AnyResource`: if `Vs` is a subset of `Us`.

					return typedSuperType.RestrictionSet().
						IsSubsetOf(typedSubType.RestrictionSet())

				case *CompositeType:
					// When `T != AnyResource`: if `T` conforms to `Vs`.
					// `Us` and `Vs` do *not* have to be subsets.

					if restrictedSubtype.Kind != common.CompositeKindResource {
						return false
					}

					for _, restriction := range typedSuperType.Restrictions {
						// TODO: once interfaces can conform to interfaces, include
						if _, ok := restrictedSubtype.ConformanceSet()[restriction]; !ok {
							return false
						}
					}

					return true
				}

			case *AnyResourceType:
				// `AnyResource` is a subtype of a restricted resource type `AnyResource{Us}`:
				// not statically.

				return false

			case *CompositeType:
				// An unrestricted resource type `T`
				// is a subtype of a restricted resource type `AnyResource{Us}`:
				// if `T` conforms to `Us`.

				if typedSubType.Kind != common.CompositeKindResource {
					return false
				}

				for _, restriction := range typedSuperType.Restrictions {
					// TODO: once interfaces can conform to interfaces, include
					if _, ok := typedSubType.ConformanceSet()[restriction]; !ok {
						return false
					}
				}

				return true
			}

		} else {

			switch typedSubType := subType.(type) {
			case *RestrictedResourceType:

				// A restricted resource type `T{Us}`
				// is a subtype of a restricted resource type `V{Ws}`:

				switch restrictedSubType := typedSubType.Type.(type) {
				case *AnyResourceType:
					// When `T == AnyResource`: not statically.
					return false

				case *CompositeType:
					// When `T != AnyResource`: if `T == V`.
					//
					// `Us` and `Ws` do not have to be subsets:
					// The owner of the resource may freely restrict and unrestrict the resource.

					return restrictedSubType.Kind == common.CompositeKindResource &&
						restrictedSubType == typedSuperType.Type
				}

			case *CompositeType:
				// An unrestricted resource type `T`
				// is a subtype of a restricted resource type `U{Vs}`: if `T == U`.
				//
				// The owner of the resource may freely restrict the resource.

				return typedSubType.Kind == common.CompositeKindResource &&
					typedSubType == typedSuperType.Type

			case *AnyResourceType:
				// An unrestricted resource type `T`
				// is a subtype of a restricted resource type `AnyResource{Vs}`:
				// not statically.

				return false
			}
		}

	case *CompositeType:

		// NOTE: type equality case (composite type `T` is subtype of composite type `U`)
		// is already handled at beginning of function

		if typedSubType, ok := subType.(*RestrictedResourceType); ok &&
			typedSuperType.Kind == common.CompositeKindResource {

			// A restricted resource type `T{Us}`
			// is a subtype of an unrestricted resource type `V`:

			switch restrictedSubType := typedSubType.Type.(type) {
			case *AnyResourceType:
				// When `T == AnyResource`: not statically.
				return false

			case *CompositeType:
				// When `T != AnyResource`: if `T == V`.
				//
				// The owner of the resource may freely unrestrict the resource.

				return restrictedSubType.Kind == common.CompositeKindResource &&
					restrictedSubType == typedSuperType
			}
		}

	case *InterfaceType:

		switch typedSubType := subType.(type) {
		case *CompositeType:

			// Resources are not subtypes of resource interfaces.
			// (Use `AnyResource` with restriction instead).

			if typedSuperType.CompositeKind == common.CompositeKindResource {
				return false
			}

			// A composite type `T` is a subtype of a interface type `V`:
			// if `T` conforms to `V`, and `V` and `T` are of the same kind

			if typedSubType.Kind != typedSuperType.CompositeKind {
				return false
			}

			// TODO: once interfaces can conform to interfaces, include
			if _, ok := typedSubType.ConformanceSet()[typedSuperType]; ok {
				return true
			}

			return false

		case *InterfaceType:
			// TODO: Once interfaces can conform to interfaces, check conformances here
			return false
		}
	}

	return false
}

func IsConcatenatableType(ty Type) bool {
	_, isArrayType := ty.(ArrayType)
	return IsSubType(ty, &StringType{}) || isArrayType
}

func IsEquatableType(ty Type) bool {

	// TODO: add support for arrays and dictionaries
	// TODO: add support for composites that are equatable

	if IsSubType(ty, &StringType{}) ||
		IsSubType(ty, &BoolType{}) ||
		IsSubType(ty, &NumberType{}) ||
		IsSubType(ty, &ReferenceType{}) ||
		IsSubType(ty, &AddressType{}) {

		return true
	}

	if optionalType, ok := ty.(*OptionalType); ok {
		return IsEquatableType(optionalType.Type)
	}

	return false
}

// UnwrapOptionalType returns the type if it is not an optional type,
// or the inner-most type if it is (optional types are repeatedly unwrapped)
//
func UnwrapOptionalType(ty Type) Type {
	for {
		optionalType, ok := ty.(*OptionalType)
		if !ok {
			return ty
		}
		ty = optionalType.Type
	}
}

func AreCompatibleEquatableTypes(leftType, rightType Type) bool {
	unwrappedLeftType := UnwrapOptionalType(leftType)
	unwrappedRightType := UnwrapOptionalType(rightType)

	leftIsEquatable := IsEquatableType(unwrappedLeftType)
	rightIsEquatable := IsEquatableType(unwrappedRightType)

	if unwrappedLeftType.Equal(unwrappedRightType) &&
		leftIsEquatable && rightIsEquatable {

		return true
	}

	// The types are equatable if this is a comparison with `nil`,
	// which has type `Never?`

	if IsNilType(leftType) || IsNilType(rightType) {
		return true
	}

	return false
}

// IsNilType returns true if the given type is the type of `nil`, i.e. `Never?`.
//
func IsNilType(ty Type) bool {
	optionalType, ok := ty.(*OptionalType)
	if !ok {
		return false
	}

	if _, ok := optionalType.Type.(*NeverType); !ok {
		return false
	}

	return true
}

type TransactionType struct {
	Members           map[string]*Member
	PrepareParameters []*Parameter
	Parameters        []*Parameter
}

func (t *TransactionType) EntryPointFunctionType() *FunctionType {
	return &FunctionType{
		Parameters:           append(t.Parameters, t.PrepareParameters...),
		ReturnTypeAnnotation: NewTypeAnnotation(&VoidType{}),
	}
}

func (t *TransactionType) PrepareFunctionType() *SpecialFunctionType {
	return &SpecialFunctionType{
		FunctionType: &FunctionType{
			Parameters:           t.PrepareParameters,
			ReturnTypeAnnotation: NewTypeAnnotation(&VoidType{}),
		},
	}
}

func (*TransactionType) ExecuteFunctionType() *SpecialFunctionType {
	return &SpecialFunctionType{
		FunctionType: &FunctionType{
			Parameters:           []*Parameter{},
			ReturnTypeAnnotation: NewTypeAnnotation(&VoidType{}),
		},
	}
}

func (*TransactionType) IsType() {}

func (*TransactionType) String() string {
	return "Transaction"
}

func (*TransactionType) QualifiedString() string {
	return "Transaction"
}

func (*TransactionType) ID() TypeID {
	return "Transaction"
}

func (*TransactionType) Equal(other Type) bool {
	_, ok := other.(*TransactionType)
	return ok
}

func (*TransactionType) IsResourceType() bool {
	return false
}

func (*TransactionType) IsInvalidType() bool {
	return false
}

func (*TransactionType) TypeAnnotationState() TypeAnnotationState {
	return TypeAnnotationStateValid
}

func (*TransactionType) ContainsFirstLevelResourceInterfaceType() bool {
	return false
}

func (t *TransactionType) CanHaveMembers() bool {
	return true
}

func (t *TransactionType) GetMember(identifier string, _ ast.Range, _ func(error)) *Member {
	return t.Members[identifier]
}

// InterfaceSet

type InterfaceSet map[*InterfaceType]struct{}

func (s InterfaceSet) IsSubsetOf(other InterfaceSet) bool {
	for interfaceType := range s {
		if _, ok := other[interfaceType]; !ok {
			return false
		}
	}

	return true
}

// RestrictedResourceType
//
// No restrictions implies the type is fully restricted,
// i.e. no members of the underlying resource type are available.
//
type RestrictedResourceType struct {
	Type         Type
	Restrictions []*InterfaceType
	// an internal set of field `Restrictions`
	restrictionSet InterfaceSet
}

func (t *RestrictedResourceType) RestrictionSet() InterfaceSet {
	if t.restrictionSet == nil {
		t.restrictionSet = make(InterfaceSet, len(t.Restrictions))
		for _, restriction := range t.Restrictions {
			t.restrictionSet[restriction] = struct{}{}
		}
	}
	return t.restrictionSet
}

func (*RestrictedResourceType) IsType() {}

func (t *RestrictedResourceType) String() string {
	var result strings.Builder
	if t.Type != nil {
		result.WriteString(t.Type.String())
	}
	result.WriteRune('{')
	for i, restriction := range t.Restrictions {
		if i > 0 {
			result.WriteString(", ")
		}
		result.WriteString(restriction.String())
	}
	result.WriteRune('}')
	return result.String()
}

func (t *RestrictedResourceType) QualifiedString() string {
	var result strings.Builder
	if t.Type != nil {
		result.WriteString(t.Type.QualifiedString())
	}
	result.WriteRune('{')
	for i, restriction := range t.Restrictions {
		if i > 0 {
			result.WriteString(", ")
		}
		result.WriteString(restriction.QualifiedString())
	}
	result.WriteRune('}')
	return result.String()
}

func (t *RestrictedResourceType) ID() TypeID {
	var result strings.Builder
	if t.Type != nil {
		result.WriteString(string(t.Type.ID()))
	}
	result.WriteRune('{')
	for i, restriction := range t.Restrictions {
		if i > 0 {
			result.WriteString(",")
		}
		result.WriteString(string(restriction.ID()))
	}
	result.WriteRune('}')
	return TypeID(result.String())
}

func (t *RestrictedResourceType) Equal(other Type) bool {
	otherRestrictedResourceType, ok := other.(*RestrictedResourceType)
	if !ok {
		return false
	}

	if !otherRestrictedResourceType.Type.Equal(t.Type) {
		return false
	}

	// Check that the set of restrictions are equal; order does not matter

	restrictionSet := t.RestrictionSet()
	otherRestrictionSet := otherRestrictedResourceType.RestrictionSet()

	count := len(restrictionSet)
	if count != len(otherRestrictionSet) {
		return false
	}

	return restrictionSet.IsSubsetOf(otherRestrictionSet)
}

func (*RestrictedResourceType) IsResourceType() bool {
	return true
}

func (*RestrictedResourceType) IsInvalidType() bool {
	return false
}

func (*RestrictedResourceType) TypeAnnotationState() TypeAnnotationState {
	return TypeAnnotationStateValid
}

func (*RestrictedResourceType) ContainsFirstLevelResourceInterfaceType() bool {
	// Even though the restrictions should be resource interfaces,
	// they are not on the "first level", i.e. not the restricted type
	return false
}

func (t *RestrictedResourceType) CanHaveMembers() bool {
	return true
}

func (t *RestrictedResourceType) GetMember(identifier string, targetRange ast.Range, reportError func(error)) *Member {

	// Return the first member of any restriction.
	// The invariant that restrictions may not have overlapping members is not checked here,
	// but implicitly when the resource declaration's conformances are checked.

	for _, restriction := range t.Restrictions {
		member := restriction.GetMember(identifier, targetRange, reportError)
		if member != nil {
			return member
		}
	}

	// If none of the restrictions had a member, see if
	// the restricted type has a member with the identifier.
	//
	// Still return it for convenience to help check the rest
	// of the program and improve the developer experience,
	// *but* also report an error that this access is invalid
	//
	// The restricted type may be `AnyResource`,
	// in which case there are no members.

	if memberAccessibleType, ok := t.Type.(MemberAccessibleType); ok {
		member := memberAccessibleType.GetMember(identifier, targetRange, reportError)

		if member != nil {
			reportError(
				&InvalidRestrictedTypeMemberAccessError{
					Name:  identifier,
					Range: targetRange,
				},
			)
		}

		return member
	}

	return nil
}<|MERGE_RESOLUTION|>--- conflicted
+++ resolved
@@ -2728,11 +2728,7 @@
 	AllFixedPointTypes...,
 )
 
-<<<<<<< HEAD
 func init() {
-=======
-func initIntegerFunctions() {
->>>>>>> b9919138
 
 	for _, numberType := range AllNumberTypes {
 		typeName := numberType.String()
