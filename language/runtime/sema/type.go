//revive:disable

package sema

import (
	"fmt"
	"math"
	"math/big"
	"strings"

	"github.com/dapperlabs/flow-go/language/runtime/ast"
	"github.com/dapperlabs/flow-go/language/runtime/common"
	"github.com/dapperlabs/flow-go/language/runtime/errors"
	"github.com/dapperlabs/flow-go/sdk/abi/types"
)

type Type interface {
	isType()
	String() string
	Equal(other Type) bool
	IsResourceType() bool
	IsInvalidType() bool
	ID() string
}

type ExportableType interface {
	//TODO once https://github.com/dapperlabs/flow-go/issues/1589 is done
	// we can stop requiring AST tree to fetch extra names
	// and Variable to be able to locate this type
	Export(program *ast.Program, variable *Variable) types.Type
}

//Helper function to wrap a types in a variable if a variable is set
func wrapVariable(t types.Type, variable *Variable) types.Type {
	if variable != nil {
		return types.Variable{
			Type: t,
		}
	} else {
		return t
	}
}

// ValueIndexableType

type ValueIndexableType interface {
	Type
	isValueIndexableType() bool
	ElementType(isAssignment bool) Type
	IndexingType() Type
}

// TypeIndexableType

type TypeIndexableType interface {
	Type
	isTypeIndexableType()
	IsAssignable() bool
	IsValidIndexingType(indexingType Type) (isValid bool, expectedTypeDescription string)
	ElementType(indexingType Type, isAssignment bool) Type
}

// TypeAnnotation

type TypeAnnotation struct {
	Move bool
	Type Type
}

func (a *TypeAnnotation) String() string {
	if a.Move {
		return fmt.Sprintf("<-%s", a.Type)
	} else {
		return fmt.Sprint(a.Type)
	}
}

func (a *TypeAnnotation) Equal(other *TypeAnnotation) bool {
	return a.Move == other.Move &&
		a.Type.Equal(other.Type)
}

func NewTypeAnnotation(ty Type) *TypeAnnotation {
	return &TypeAnnotation{
		Move: ty.IsResourceType(),
		Type: ty,
	}
}

func NewTypeAnnotations(types ...Type) []*TypeAnnotation {
	typeAnnotations := make([]*TypeAnnotation, len(types))
	for i, ty := range types {
		typeAnnotations[i] = NewTypeAnnotation(ty)
	}
	return typeAnnotations
}

// AnyType represents the top type
type AnyType struct{}

func (*AnyType) isType() {}

func (*AnyType) String() string {
	return "Any"
}

func (*AnyType) ID() string {
	return "Any"
}

func (*AnyType) Equal(other Type) bool {
	_, ok := other.(*AnyType)
	return ok
}

func (*AnyType) Export(program *ast.Program, variable *Variable) types.Type {
	return wrapVariable(types.Any{}, variable)
}

func (*AnyType) IsResourceType() bool {
	return false
}

func (*AnyType) IsInvalidType() bool {
	return false
}

// NeverType represents the bottom type
type NeverType struct{}

func (*NeverType) isType() {}

func (*NeverType) String() string {
	return "Never"
}

func (*NeverType) ID() string {
	return "Never"
}

func (*NeverType) Equal(other Type) bool {
	_, ok := other.(*NeverType)
	return ok
}

func (*NeverType) IsResourceType() bool {
	return false
}

func (*NeverType) IsInvalidType() bool {
	return false
}

// VoidType represents the void type
type VoidType struct{}

func (*VoidType) isType() {}

func (*VoidType) Export(program *ast.Program, variable *Variable) types.Type {
	return wrapVariable(types.Void{}, variable)
}

func (*VoidType) String() string {
	return "Void"
}

func (*VoidType) ID() string {
	return "Void"
}

func (*VoidType) Equal(other Type) bool {
	_, ok := other.(*VoidType)
	return ok
}

func (*VoidType) IsResourceType() bool {
	return false
}

func (*VoidType) IsInvalidType() bool {
	return false
}

// InvalidType represents a type that is invalid.
// It is the result of type checking failing and
// can't be expressed in programs.
//
type InvalidType struct{}

func (*InvalidType) isType() {}

func (t *InvalidType) String() string {
	return "<<invalid>>"
}

func (*InvalidType) ID() string {
	return "<<invalid>>"
}

func (*InvalidType) Equal(other Type) bool {
	_, ok := other.(*InvalidType)
	return ok
}

func (*InvalidType) IsResourceType() bool {
	return false
}

func (*InvalidType) IsInvalidType() bool {
	return true
}

// OptionalType represents the optional variant of another type
type OptionalType struct {
	Type Type
}

func (*OptionalType) isType() {}

func (t *OptionalType) String() string {
	if t.Type == nil {
		return "optional"
	}
	return fmt.Sprintf("%s?", t.Type)
}

func (t *OptionalType) ID() string {
	if t.Type == nil {
		return "optional"
	}
	return fmt.Sprintf("%s?", t.Type.ID())
}

func (t *OptionalType) Equal(other Type) bool {
	otherOptional, ok := other.(*OptionalType)
	if !ok {
		return false
	}
	return t.Type.Equal(otherOptional.Type)
}

func (t *OptionalType) IsResourceType() bool {
	return t.Type.IsResourceType()
}

func (t *OptionalType) IsInvalidType() bool {
	return t.Type.IsInvalidType()
}

func (t *OptionalType) Export(program *ast.Program, variable *Variable) types.Type {

	return wrapVariable(types.Optional{
		Of: t.Type.(ExportableType).Export(program, nil),
	}, variable)
}

// BoolType represents the boolean type
type BoolType struct{}

func (*BoolType) isType() {}

func (*BoolType) Export(program *ast.Program, variable *Variable) types.Type {
	return wrapVariable(types.Bool{}, variable)
}

func (*BoolType) String() string {
	return "Bool"
}

func (*BoolType) ID() string {
	return "Bool"
}

func (*BoolType) Equal(other Type) bool {
	_, ok := other.(*BoolType)
	return ok
}

func (*BoolType) IsResourceType() bool {
	return false
}

func (*BoolType) IsInvalidType() bool {
	return false
}

// CharacterType represents the character type

type CharacterType struct{}

func (*CharacterType) isType() {}

func (*CharacterType) String() string {
	return "Character"
}

func (*CharacterType) ID() string {
	return "Character"
}

func (*CharacterType) Equal(other Type) bool {
	_, ok := other.(*CharacterType)
	return ok
}

func (*CharacterType) IsResourceType() bool {
	return false
}

func (*CharacterType) IsInvalidType() bool {
	return false
}

// StringType represents the string type
type StringType struct{}

func (*StringType) isType() {}

func (*StringType) Export(program *ast.Program, variable *Variable) types.Type {
	return wrapVariable(types.String{}, variable)
}

func (*StringType) String() string {
	return "String"
}

func (*StringType) ID() string {
	return "String"
}

func (*StringType) Equal(other Type) bool {
	_, ok := other.(*StringType)
	return ok
}

func (*StringType) IsResourceType() bool {
	return false
}

func (*StringType) IsInvalidType() bool {
	return false
}

func (*StringType) HasMembers() bool {
	return true
}

func (t *StringType) GetMember(identifier string, _ ast.Range, _ func(error)) *Member {
	switch identifier {
	case "concat":
		return NewCheckedMember(&Member{
			ContainerType:   t,
			Access:          ast.AccessPublic,
			Identifier:      ast.Identifier{Identifier: identifier},
			DeclarationKind: common.DeclarationKindFunction,
			VariableKind:    ast.VariableKindConstant,
			Type: &FunctionType{
				ParameterTypeAnnotations: NewTypeAnnotations(
					&StringType{},
				),
				ReturnTypeAnnotation: NewTypeAnnotation(
					&StringType{},
				),
			},
		})

	case "slice":
		return NewCheckedMember(&Member{
			ContainerType:   t,
			Access:          ast.AccessPublic,
			Identifier:      ast.Identifier{Identifier: identifier},
			DeclarationKind: common.DeclarationKindFunction,
			VariableKind:    ast.VariableKindConstant,
			Type: &FunctionType{
				ParameterTypeAnnotations: NewTypeAnnotations(
					&IntType{},
					&IntType{},
				),
				ReturnTypeAnnotation: NewTypeAnnotation(
					&StringType{},
				),
			},
			ArgumentLabels: []string{"from", "upTo"},
		})

	case "length":
		return NewCheckedMember(&Member{
			ContainerType:   t,
			Access:          ast.AccessPublic,
			Identifier:      ast.Identifier{Identifier: identifier},
			DeclarationKind: common.DeclarationKindField,
			VariableKind:    ast.VariableKindConstant,
			Type:            &IntType{},
		})

	default:
		return nil
	}
}

func (t *StringType) isValueIndexableType() bool {
	return true
}

func (t *StringType) ElementType(isAssignment bool) Type {
	return &CharacterType{}
}

func (t *StringType) IndexingType() Type {
	return &IntegerType{}
}

// Ranged

type Ranged interface {
	Min() *big.Int
	Max() *big.Int
}

// IntegerType represents the super-type of all integer types
type IntegerType struct{}

func (*IntegerType) isType() {}

func (*IntegerType) String() string {
	return "integer"
}

func (*IntegerType) ID() string {
	return "integer"
}

func (*IntegerType) Equal(other Type) bool {
	_, ok := other.(*IntegerType)
	return ok
}

func (*IntegerType) IsResourceType() bool {
	return false
}

func (*IntegerType) IsInvalidType() bool {
	return false
}

func (*IntegerType) Min() *big.Int {
	return nil
}

func (*IntegerType) Max() *big.Int {
	return nil
}

// IntType represents the arbitrary-precision integer type `Int`
type IntType struct{}

func (*IntType) isType() {}

func (*IntType) Export(program *ast.Program, variable *Variable) types.Type {
	return wrapVariable(types.Int{}, variable)
}

func (*IntType) String() string {
	return "Int"
}

func (*IntType) ID() string {
	return "Int"
}

func (*IntType) Equal(other Type) bool {
	_, ok := other.(*IntType)
	return ok
}

func (*IntType) IsResourceType() bool {
	return false
}

func (*IntType) IsInvalidType() bool {
	return false
}

func (*IntType) Min() *big.Int {
	return nil
}

func (*IntType) Max() *big.Int {
	return nil
}

// Int8Type represents the 8-bit signed integer type `Int8`

type Int8Type struct{}

func (*Int8Type) isType() {}

func (*Int8Type) Export(program *ast.Program, variable *Variable) types.Type {
	return wrapVariable(types.Int8{}, variable)
}

func (*Int8Type) String() string {
	return "Int8"
}

func (*Int8Type) ID() string {
	return "Int8"
}

func (*Int8Type) Equal(other Type) bool {
	_, ok := other.(*Int8Type)
	return ok
}

func (*Int8Type) IsResourceType() bool {
	return false
}

func (*Int8Type) IsInvalidType() bool {
	return false
}

var Int8TypeMin = big.NewInt(0).SetInt64(math.MinInt8)
var Int8TypeMax = big.NewInt(0).SetInt64(math.MaxInt8)

func (*Int8Type) Min() *big.Int {
	return Int8TypeMin
}

func (*Int8Type) Max() *big.Int {
	return Int8TypeMax
}

// Int16Type represents the 16-bit signed integer type `Int16`
type Int16Type struct{}

func (*Int16Type) isType() {}

func (*Int16Type) Export(program *ast.Program, variable *Variable) types.Type {
	return wrapVariable(types.Int16{}, variable)
}

func (*Int16Type) String() string {
	return "Int16"
}

func (*Int16Type) ID() string {
	return "Int16"
}

func (*Int16Type) Equal(other Type) bool {
	_, ok := other.(*Int16Type)
	return ok
}

func (*Int16Type) IsResourceType() bool {
	return false
}

func (*Int16Type) IsInvalidType() bool {
	return false
}

var Int16TypeMin = big.NewInt(0).SetInt64(math.MinInt16)
var Int16TypeMax = big.NewInt(0).SetInt64(math.MaxInt16)

func (*Int16Type) Min() *big.Int {
	return Int16TypeMin
}

func (*Int16Type) Max() *big.Int {
	return Int16TypeMax
}

// Int32Type represents the 32-bit signed integer type `Int32`
type Int32Type struct{}

func (*Int32Type) isType() {}

func (*Int32Type) Export(program *ast.Program, variable *Variable) types.Type {
	return wrapVariable(types.Int32{}, variable)
}

func (*Int32Type) String() string {
	return "Int32"
}

func (*Int32Type) ID() string {
	return "Int32"
}

func (*Int32Type) Equal(other Type) bool {
	_, ok := other.(*Int32Type)
	return ok
}

func (*Int32Type) IsResourceType() bool {
	return false
}

func (*Int32Type) IsInvalidType() bool {
	return false
}

var Int32TypeMin = big.NewInt(0).SetInt64(math.MinInt32)
var Int32TypeMax = big.NewInt(0).SetInt64(math.MaxInt32)

func (*Int32Type) Min() *big.Int {
	return Int32TypeMin
}

func (*Int32Type) Max() *big.Int {
	return Int32TypeMax
}

// Int64Type represents the 64-bit signed integer type `Int64`
type Int64Type struct{}

func (*Int64Type) isType() {}

func (*Int64Type) Export(program *ast.Program, variable *Variable) types.Type {
	return wrapVariable(types.Int64{}, variable)
}

func (*Int64Type) String() string {
	return "Int64"
}

func (*Int64Type) ID() string {
	return "Int64"
}

func (*Int64Type) Equal(other Type) bool {
	_, ok := other.(*Int64Type)
	return ok
}

func (*Int64Type) IsResourceType() bool {
	return false
}

func (*Int64Type) IsInvalidType() bool {
	return false
}

var Int64TypeMin = big.NewInt(0).SetInt64(math.MinInt64)
var Int64TypeMax = big.NewInt(0).SetInt64(math.MaxInt64)

func (*Int64Type) Min() *big.Int {
	return Int64TypeMin
}

func (*Int64Type) Max() *big.Int {
	return Int64TypeMax
}

// UInt8Type represents the 8-bit unsigned integer type `UInt8`
type UInt8Type struct{}

func (*UInt8Type) isType() {}

func (*UInt8Type) Export(program *ast.Program, variable *Variable) types.Type {
	return wrapVariable(types.UInt8{}, variable)
}

func (*UInt8Type) String() string {
	return "UInt8"
}

func (*UInt8Type) ID() string {
	return "UInt8"
}

func (*UInt8Type) Equal(other Type) bool {
	_, ok := other.(*UInt8Type)
	return ok
}

func (*UInt8Type) IsResourceType() bool {
	return false
}

func (*UInt8Type) IsInvalidType() bool {
	return false
}

var UInt8TypeMin = big.NewInt(0)
var UInt8TypeMax = big.NewInt(0).SetUint64(math.MaxUint8)

func (*UInt8Type) Min() *big.Int {
	return UInt8TypeMin
}

func (*UInt8Type) Max() *big.Int {
	return UInt8TypeMax
}

// UInt16Type represents the 16-bit unsigned integer type `UInt16`
type UInt16Type struct{}

func (*UInt16Type) isType() {}

func (*UInt16Type) Export(program *ast.Program, variable *Variable) types.Type {
	return wrapVariable(types.UInt16{}, variable)
}

func (*UInt16Type) String() string {
	return "UInt16"
}

func (*UInt16Type) ID() string {
	return "UInt16"
}

func (*UInt16Type) Equal(other Type) bool {
	_, ok := other.(*UInt16Type)
	return ok
}

func (*UInt16Type) IsResourceType() bool {
	return false
}

func (*UInt16Type) IsInvalidType() bool {
	return false
}

var UInt16TypeMin = big.NewInt(0)
var UInt16TypeMax = big.NewInt(0).SetUint64(math.MaxUint16)

func (*UInt16Type) Min() *big.Int {
	return UInt16TypeMin
}

func (*UInt16Type) Max() *big.Int {
	return UInt16TypeMax
}

// UInt32Type represents the 32-bit unsigned integer type `UInt32`
type UInt32Type struct{}

func (*UInt32Type) isType() {}

func (*UInt32Type) Export(program *ast.Program, variable *Variable) types.Type {
	return wrapVariable(types.UInt32{}, variable)
}

func (*UInt32Type) String() string {
	return "UInt32"
}

func (*UInt32Type) ID() string {
	return "UInt32"
}

func (*UInt32Type) Equal(other Type) bool {
	_, ok := other.(*UInt32Type)
	return ok
}

func (*UInt32Type) IsResourceType() bool {
	return false
}

func (*UInt32Type) IsInvalidType() bool {
	return false
}

var UInt32TypeMin = big.NewInt(0)
var UInt32TypeMax = big.NewInt(0).SetUint64(math.MaxUint32)

func (*UInt32Type) Min() *big.Int {
	return UInt32TypeMin
}

func (*UInt32Type) Max() *big.Int {
	return UInt32TypeMax
}

// UInt64Type represents the 64-bit unsigned integer type `UInt64`
type UInt64Type struct{}

func (*UInt64Type) isType() {}

func (*UInt64Type) Export(program *ast.Program, variable *Variable) types.Type {
	return wrapVariable(types.UInt64{}, variable)
}

func (*UInt64Type) String() string {
	return "UInt64"
}

func (*UInt64Type) ID() string {
	return "UInt64"
}

func (*UInt64Type) Equal(other Type) bool {
	_, ok := other.(*UInt64Type)
	return ok
}

func (*UInt64Type) IsResourceType() bool {
	return false
}

func (*UInt64Type) IsInvalidType() bool {
	return false
}

var UInt64TypeMin = big.NewInt(0)
var UInt64TypeMax = big.NewInt(0).SetUint64(math.MaxUint64)

func (*UInt64Type) Min() *big.Int {
	return UInt64TypeMin
}

func (*UInt64Type) Max() *big.Int {
	return UInt64TypeMax
}

// ArrayType

type ArrayType interface {
	ValueIndexableType
	isArrayType()
}

func getArrayMember(arrayType ArrayType, field string, targetRange ast.Range, report func(error)) *Member {

	switch field {
	case "append":
		// Appending elements to a constant sized array is not allowed

		if _, isConstantSized := arrayType.(*ConstantSizedType); isConstantSized {
			// TODO: maybe return member but report helpful error?
			return nil
		}

		elementType := arrayType.ElementType(false)
		return NewCheckedMember(&Member{
			ContainerType:   arrayType,
			Access:          ast.AccessPublic,
			Identifier:      ast.Identifier{Identifier: field},
			DeclarationKind: common.DeclarationKindFunction,
			VariableKind:    ast.VariableKindConstant,
			Type: &FunctionType{
				ParameterTypeAnnotations: NewTypeAnnotations(
					elementType,
				),
				ReturnTypeAnnotation: NewTypeAnnotation(
					&VoidType{},
				),
			},
		})

	case "concat":
		// TODO: maybe allow constant sized:
		//    concatenate with variable sized and return variable sized

		if _, isConstantSized := arrayType.(*ConstantSizedType); isConstantSized {
			// TODO: maybe return member but report helpful error?
			return nil
		}

		// TODO: maybe allow for resource element type

		elementType := arrayType.ElementType(false)

		if elementType.IsResourceType() {
			report(
				&InvalidResourceArrayMemberError{
					Name:            field,
					DeclarationKind: common.DeclarationKindFunction,
					Range:           targetRange,
				},
			)
		}

		typeAnnotation := NewTypeAnnotation(arrayType)

		return NewCheckedMember(&Member{
			ContainerType:   arrayType,
			Access:          ast.AccessPublic,
			Identifier:      ast.Identifier{Identifier: field},
			DeclarationKind: common.DeclarationKindFunction,
			VariableKind:    ast.VariableKindConstant,
			Type: &FunctionType{
				ParameterTypeAnnotations: []*TypeAnnotation{
					typeAnnotation,
				},
				ReturnTypeAnnotation: typeAnnotation,
			},
		})

	case "insert":
		// Inserting elements into to a constant sized array is not allowed

		if _, isConstantSized := arrayType.(*ConstantSizedType); isConstantSized {
			// TODO: maybe return member but report helpful error?
			return nil
		}

		elementType := arrayType.ElementType(false)

		return NewCheckedMember(&Member{
			ContainerType:   arrayType,
			Access:          ast.AccessPublic,
			Identifier:      ast.Identifier{Identifier: field},
			DeclarationKind: common.DeclarationKindFunction,
			VariableKind:    ast.VariableKindConstant,
			Type: &FunctionType{
				ParameterTypeAnnotations: NewTypeAnnotations(
					&IntegerType{},
					elementType,
				),
				ReturnTypeAnnotation: NewTypeAnnotation(
					&VoidType{},
				),
			},
			ArgumentLabels: []string{"at", ArgumentLabelNotRequired},
		})

	case "remove":
		// Removing elements from a constant sized array is not allowed

		if _, isConstantSized := arrayType.(*ConstantSizedType); isConstantSized {
			// TODO: maybe return member but report helpful error?
			return nil
		}

		elementType := arrayType.ElementType(false)

		return NewCheckedMember(&Member{
			ContainerType:   arrayType,
			Access:          ast.AccessPublic,
			Identifier:      ast.Identifier{Identifier: field},
			DeclarationKind: common.DeclarationKindFunction,
			VariableKind:    ast.VariableKindConstant,
			Type: &FunctionType{
				ParameterTypeAnnotations: NewTypeAnnotations(
					&IntegerType{},
				),
				ReturnTypeAnnotation: NewTypeAnnotation(
					elementType,
				),
			},
			ArgumentLabels: []string{"at"},
		})

	case "removeFirst":
		// Removing elements from a constant sized array is not allowed

		if _, isConstantSized := arrayType.(*ConstantSizedType); isConstantSized {
			// TODO: maybe return member but report helpful error?
			return nil
		}

		elementType := arrayType.ElementType(false)

		return NewCheckedMember(&Member{
			ContainerType:   arrayType,
			Access:          ast.AccessPublic,
			Identifier:      ast.Identifier{Identifier: field},
			DeclarationKind: common.DeclarationKindFunction,
			VariableKind:    ast.VariableKindConstant,
			Type: &FunctionType{
				ReturnTypeAnnotation: NewTypeAnnotation(
					elementType,
				),
			},
		})

	case "removeLast":
		// Removing elements from a constant sized array is not allowed

		if _, isConstantSized := arrayType.(*ConstantSizedType); isConstantSized {
			// TODO: maybe return member but report helpful error?
			return nil
		}

		elementType := arrayType.ElementType(false)

		return NewCheckedMember(&Member{
			ContainerType:   arrayType,
			Access:          ast.AccessPublic,
			Identifier:      ast.Identifier{Identifier: field},
			DeclarationKind: common.DeclarationKindFunction,
			VariableKind:    ast.VariableKindConstant,
			Type: &FunctionType{
				ReturnTypeAnnotation: NewTypeAnnotation(
					elementType,
				),
			},
		})

	case "contains":
		elementType := arrayType.ElementType(false)

		// It impossible for an array of resources to have a `contains` function:
		// if the resource is passed as an argument, it cannot be inside the array

		if elementType.IsResourceType() {
			report(
				&InvalidResourceArrayMemberError{
					Name:            field,
					DeclarationKind: common.DeclarationKindFunction,
					Range:           targetRange,
				},
			)
		}

		// TODO: implement Equatable interface: https://github.com/dapperlabs/bamboo-node/issues/78

		if !IsEquatableType(elementType) {
			report(
				&NotEquatableTypeError{
					Type:  elementType,
					Range: targetRange,
				},
			)
		}

		return NewCheckedMember(&Member{
			ContainerType:   arrayType,
			Access:          ast.AccessPublic,
			Identifier:      ast.Identifier{Identifier: field},
			DeclarationKind: common.DeclarationKindFunction,
			VariableKind:    ast.VariableKindConstant,
			Type: &FunctionType{
				ParameterTypeAnnotations: NewTypeAnnotations(
					elementType,
				),
				ReturnTypeAnnotation: NewTypeAnnotation(
					&BoolType{},
				),
			},
		})

	case "length":
		return NewCheckedMember(&Member{
			ContainerType:   arrayType,
			Access:          ast.AccessPublic,
			Identifier:      ast.Identifier{Identifier: field},
			DeclarationKind: common.DeclarationKindField,
			VariableKind:    ast.VariableKindConstant,
			Type:            &IntType{},
		})

	default:
		return nil
	}
}

// VariableSizedType is a variable sized array type
type VariableSizedType struct {
	Type
}

func (*VariableSizedType) isType()      {}
func (*VariableSizedType) isArrayType() {}

func (t *VariableSizedType) Export(program *ast.Program, variable *Variable) types.Type {
	return wrapVariable(types.VariableSizedArray{
		ElementType: t.Type.(ExportableType).Export(program, nil),
	}, variable)
}

func (t *VariableSizedType) String() string {
	return fmt.Sprintf("[%s]", t.Type)
}

func (t *VariableSizedType) ID() string {
	return fmt.Sprintf("[%s]", t.Type.ID())
}

func (t *VariableSizedType) Equal(other Type) bool {
	otherArray, ok := other.(*VariableSizedType)
	if !ok {
		return false
	}

	return t.Type.Equal(otherArray.Type)
}

func (t *VariableSizedType) HasMembers() bool {
	return true
}

func (t *VariableSizedType) GetMember(identifier string, targetRange ast.Range, report func(error)) *Member {
	return getArrayMember(t, identifier, targetRange, report)
}

func (t *VariableSizedType) IsResourceType() bool {
	return t.Type.IsResourceType()
}

func (t *VariableSizedType) IsInvalidType() bool {
	return t.Type.IsInvalidType()
}

func (t *VariableSizedType) isValueIndexableType() bool {
	return true
}

func (t *VariableSizedType) ElementType(isAssignment bool) Type {
	return t.Type
}

func (t *VariableSizedType) IndexingType() Type {
	return &IntegerType{}
}

// ConstantSizedType is a constant sized array type
type ConstantSizedType struct {
	Type
	Size int
}

func (*ConstantSizedType) isType()      {}
func (*ConstantSizedType) isArrayType() {}

func (t *ConstantSizedType) Export(program *ast.Program, variable *Variable) types.Type {
	return wrapVariable(types.ConstantSizedArray{
		Size:        uint(t.Size),
		ElementType: t.Type.(ExportableType).Export(program, nil),
	}, variable)
}

func (t *ConstantSizedType) String() string {
	return fmt.Sprintf("[%s; %d]", t.Type, t.Size)
}

func (t *ConstantSizedType) ID() string {
	return fmt.Sprintf("[%s;%d]", t.Type.ID(), t.Size)
}

func (t *ConstantSizedType) Equal(other Type) bool {
	otherArray, ok := other.(*ConstantSizedType)
	if !ok {
		return false
	}

	return t.Type.Equal(otherArray.Type) &&
		t.Size == otherArray.Size
}

func (t *ConstantSizedType) HasMembers() bool {
	return true
}

func (t *ConstantSizedType) GetMember(identifier string, targetRange ast.Range, report func(error)) *Member {
	return getArrayMember(t, identifier, targetRange, report)
}

func (t *ConstantSizedType) IsResourceType() bool {
	return t.Type.IsResourceType()
}

func (t *ConstantSizedType) IsInvalidType() bool {
	return t.Type.IsInvalidType()
}

func (t *ConstantSizedType) isValueIndexableType() bool {
	return true
}

func (t *ConstantSizedType) ElementType(isAssignment bool) Type {
	return t.Type
}

func (t *ConstantSizedType) IndexingType() Type {
	return &IntegerType{}
}

// InvokableType

type InvokableType interface {
	Type
	InvocationFunctionType() *FunctionType
	CheckArgumentExpressions(checker *Checker, argumentExpressions []ast.Expression)
}

// FunctionType

type FunctionType struct {
	ParameterTypeAnnotations []*TypeAnnotation
	ReturnTypeAnnotation     *TypeAnnotation
	GetReturnType            func(argumentTypes []Type) Type
	RequiredArgumentCount    *int
}

func (*FunctionType) isType() {}

func (t *FunctionType) Export(program *ast.Program, variable *Variable) types.Type {

	// we have function type rather than named functions with params
	if variable == nil {
		parameterTypes := make([]types.Type, len(t.ParameterTypeAnnotations))

<<<<<<< HEAD
	return types.Function{
		TypeID:                   t.ID(),
		ParameterTypeAnnotations: parameterTypeAnnotations,
		ReturnTypeAnnotation:     t.ReturnTypeAnnotation.Export(),
=======
		for i, annotation := range t.ParameterTypeAnnotations {
			parameterTypes[i] = annotation.Type.(ExportableType).Export(program, nil)
		}

		return types.FunctionType{
			ParameterTypes: parameterTypes,
			ReturnType:     t.ReturnTypeAnnotation.Type.(ExportableType).Export(program, nil),
		}

	} else {
		functionDeclaration := func() *ast.FunctionDeclaration {
			for _, fn := range program.FunctionDeclarations() {
				if fn.Identifier.Identifier == variable.Identifier && fn.Identifier.Pos == *variable.Pos {
					return fn
				}
			}

			panic(fmt.Sprintf("cannot find type %v declaration in AST tree", t))
		}()

		parameterTypeAnnotations := make([]*types.Parameter, len(t.ParameterTypeAnnotations))

		for i, annotation := range t.ParameterTypeAnnotations {

			astParam := functionDeclaration.ParameterList.Parameters[i]

			parameterTypeAnnotations[i] = &types.Parameter{
				Field: types.Field{
					Identifier: astParam.Identifier.Identifier,
					Type:       annotation.Type.(ExportableType).Export(program, nil),
				},
				Label: astParam.Label,
			}
		}

		return types.Function{
			Parameters: parameterTypeAnnotations,
			ReturnType: t.ReturnTypeAnnotation.Type.(ExportableType).Export(program, nil),
		}
>>>>>>> 6af4f909
	}
}

func (t *FunctionType) InvocationFunctionType() *FunctionType {
	return t
}

func (*FunctionType) CheckArgumentExpressions(checker *Checker, argumentExpressions []ast.Expression) {
	// NO-OP: no checks for normal functions
}

func (t *FunctionType) String() string {
	var parameters strings.Builder
	for i, parameterTypeAnnotation := range t.ParameterTypeAnnotations {
		if i > 0 {
			parameters.WriteString(", ")
		}
		parameters.WriteString(parameterTypeAnnotation.String())
	}

	return fmt.Sprintf(
		"((%s): %s)",
		parameters.String(),
		t.ReturnTypeAnnotation,
	)
}

func (t *FunctionType) ID() string {
	var parameters strings.Builder
	for i, parameterTypeAnnotation := range t.ParameterTypeAnnotations {
		if i > 0 {
			parameters.WriteString(",")
		}
		parameters.WriteString(parameterTypeAnnotation.Type.ID())
	}

	return fmt.Sprintf(
		"((%s):%s)",
		parameters.String(),
		t.ReturnTypeAnnotation,
	)
}

func (t *FunctionType) Equal(other Type) bool {
	otherFunction, ok := other.(*FunctionType)
	if !ok {
		return false
	}

	if len(t.ParameterTypeAnnotations) != len(otherFunction.ParameterTypeAnnotations) {
		return false
	}

	for i, parameterTypeAnnotation := range t.ParameterTypeAnnotations {
		otherParameterType := otherFunction.ParameterTypeAnnotations[i]
		if !parameterTypeAnnotation.Equal(otherParameterType) {
			return false
		}
	}

	return t.ReturnTypeAnnotation.Equal(otherFunction.ReturnTypeAnnotation)
}

func (*FunctionType) IsResourceType() bool {
	return false
}

func (t *FunctionType) IsInvalidType() bool {
	if t.ReturnTypeAnnotation.Type.IsInvalidType() {
		return true
	}

	for _, parameterTypeAnnotation := range t.ParameterTypeAnnotations {
		if parameterTypeAnnotation.Type.IsInvalidType() {
			return true
		}
	}

	return false
}

// SpecialFunctionType is the the type representing a special function,
// i.e., a constructor or destructor

type SpecialFunctionType struct {
	*FunctionType
	Members map[string]*Member
}

func (t *SpecialFunctionType) HasMembers() bool {
	return true
}

func (t *SpecialFunctionType) GetMember(identifier string, _ ast.Range, _ func(error)) *Member {
	return t.Members[identifier]
}

// CheckedFunctionType is the the type representing a function that checks the arguments,
// e.g., integer functions

type CheckedFunctionType struct {
	*FunctionType
	ArgumentExpressionsCheck func(checker *Checker, argumentExpressions []ast.Expression)
}

func (t *CheckedFunctionType) CheckArgumentExpressions(checker *Checker, argumentExpressions []ast.Expression) {
	t.ArgumentExpressionsCheck(checker, argumentExpressions)
}

// baseTypes are the nominal types available in programs

var baseTypes map[string]Type

func init() {

	baseTypes = map[string]Type{
		"": &VoidType{},
	}

	types := []Type{
		&VoidType{},
		&AnyType{},
		&NeverType{},
		&BoolType{},
		&CharacterType{},
		&IntType{},
		&StringType{},
		&Int8Type{},
		&Int16Type{},
		&Int32Type{},
		&Int64Type{},
		&UInt8Type{},
		&UInt16Type{},
		&UInt32Type{},
		&UInt64Type{},
		&AddressType{},
		&AccountType{},
	}

	for _, ty := range types {
		typeName := ty.String()

		// check type is not accidentally redeclared
		if _, ok := baseTypes[typeName]; ok {
			panic(errors.NewUnreachableError())
		}

		baseTypes[typeName] = ty
	}
}

// baseValues are the values available in programs

var BaseValues map[string]ValueDeclaration

type baseFunction struct {
	name           string
	invokableType  InvokableType
	argumentLabels []string
}

func (f baseFunction) ValueDeclarationType() Type {
	return f.invokableType
}

func (baseFunction) ValueDeclarationKind() common.DeclarationKind {
	return common.DeclarationKindFunction
}

func (baseFunction) ValueDeclarationPosition() ast.Position {
	return ast.Position{}
}

func (baseFunction) ValueDeclarationIsConstant() bool {
	return true
}

func (f baseFunction) ValueDeclarationArgumentLabels() []string {
	return f.argumentLabels
}

func init() {
	BaseValues = map[string]ValueDeclaration{}
	initIntegerFunctions()
	initAddressFunction()
}

func initIntegerFunctions() {
	integerTypes := []Type{
		&IntType{},
		&Int8Type{},
		&Int16Type{},
		&Int32Type{},
		&Int64Type{},
		&UInt8Type{},
		&UInt16Type{},
		&UInt32Type{},
		&UInt64Type{},
	}

	for _, integerType := range integerTypes {
		typeName := integerType.String()

		// check type is not accidentally redeclared
		if _, ok := BaseValues[typeName]; ok {
			panic(errors.NewUnreachableError())
		}

		BaseValues[typeName] = baseFunction{
			name: typeName,
			invokableType: &CheckedFunctionType{
				FunctionType: &FunctionType{
					ParameterTypeAnnotations: []*TypeAnnotation{{Type: &IntegerType{}}},
					ReturnTypeAnnotation:     &TypeAnnotation{Type: integerType},
				},
				ArgumentExpressionsCheck: integerFunctionArgumentExpressionsChecker(integerType),
			},
		}
	}
}

func initAddressFunction() {
	addressType := &AddressType{}
	typeName := addressType.String()

	// check type is not accidentally redeclared
	if _, ok := BaseValues[typeName]; ok {
		panic(errors.NewUnreachableError())
	}

	BaseValues[typeName] = baseFunction{
		name: typeName,
		invokableType: &CheckedFunctionType{
			FunctionType: &FunctionType{
				ParameterTypeAnnotations: []*TypeAnnotation{{Type: &IntegerType{}}},
				ReturnTypeAnnotation:     &TypeAnnotation{Type: addressType},
			},
			ArgumentExpressionsCheck: func(checker *Checker, argumentExpressions []ast.Expression) {
				intExpression, ok := argumentExpressions[0].(*ast.IntExpression)
				if !ok {
					return
				}
				checker.checkAddressLiteral(intExpression)
			},
		},
	}
}

func integerFunctionArgumentExpressionsChecker(integerType Type) func(*Checker, []ast.Expression) {
	return func(checker *Checker, argumentExpressions []ast.Expression) {
		intExpression, ok := argumentExpressions[0].(*ast.IntExpression)
		if !ok {
			return
		}
		checker.checkIntegerLiteral(intExpression, integerType)
	}
}

// CompositeType

type CompositeType struct {
	Location     ast.Location
	Identifier   string
	Kind         common.CompositeKind
	Conformances []*InterfaceType
	Members      map[string]*Member
	// TODO: add support for overloaded initializers
	ConstructorParameterTypeAnnotations []*TypeAnnotation
	NestedTypes                         map[string]Type
	ContainerType                       Type
}

func (*CompositeType) isType() {}

func (t *CompositeType) String() string {
	return t.Identifier
}

func (t *CompositeType) ID() string {
	return fmt.Sprintf("%s.%s", t.Location.ID(), t.Identifier)
}

func (t *CompositeType) Equal(other Type) bool {
	otherStructure, ok := other.(*CompositeType)
	if !ok {
		return false
	}

	return otherStructure.Kind == t.Kind &&
		otherStructure.Identifier == t.Identifier
}

func (t *CompositeType) exportAsPointer() types.Type {
	switch t.Kind {
	case common.CompositeKindStructure:
		return types.StructPointer{
			TypeName: t.Identifier,
		}
	case common.CompositeKindResource:
		return types.ResourcePointer{
			TypeName: t.Identifier,
		}
	}
	panic(fmt.Sprintf("cannot convert type %v of unknown kind %v", t, t.Kind))
}

func (t *CompositeType) Export(program *ast.Program, variable *Variable) types.Type {

	//this type is exported as a field or parameter type, not main definition
	if variable == nil {
		return t.exportAsPointer()
	}

	convert := func() types.Composite {

		compositeDeclaration := func() *ast.CompositeDeclaration {
			for _, cd := range program.CompositeDeclarations() {
				if cd.Identifier.Identifier == variable.Identifier &&
					cd.Identifier.Pos == *variable.Pos {
					return cd
				}
			}
			panic(fmt.Sprintf("cannot find type %v declaration in AST tree", t))
		}()

		fieldTypes := map[string]*types.Field{}

		for name, field := range t.Members {
			fieldTypes[name] = &types.Field{
				Identifier: name,
				Type:       field.Type.(ExportableType).Export(program, nil),
			}
		}

		parameters := make([]*types.Parameter, len(t.ConstructorParameterTypeAnnotations))

		//TODO For now we have only one initializer, so we just assume this here
		// as this is post SEMA we really hope AST list of params matches SEMA type one
		for i, parameter := range compositeDeclaration.Members.Initializers()[0].ParameterList.Parameters {
			semaType := t.ConstructorParameterTypeAnnotations[i].Type

			parameters[i] = &types.Parameter{
				Field: types.Field{
					Identifier: parameter.Identifier.Identifier,
					Type:       semaType.(ExportableType).Export(program, nil),
				},
				Label: parameter.Label,
			}
		}

		return types.Composite{
			Fields:       fieldTypes,
			Initializers: [][]*types.Parameter{parameters},
			Identifier:   t.Identifier,
		}
	}

	switch t.Kind {
	case common.CompositeKindStructure:
		return types.Struct{
			Composite: convert(),
		}
	case common.CompositeKindResource:
		return types.Resource{
			Composite: convert(),
		}
	}
	panic(fmt.Sprintf("cannot convert type %v of unknown kind %v", t, t.Kind))
}

func (t *CompositeType) HasMembers() bool {
	return true
}

func (t *CompositeType) GetMember(identifier string, _ ast.Range, _ func(error)) *Member {
	return t.Members[identifier]
}

func (t *CompositeType) IsResourceType() bool {
	return t.Kind == common.CompositeKindResource
}

func (t *CompositeType) IsInvalidType() bool {
	// TODO: maybe if any member has an invalid type?
	return false
}

// AccountType

type AccountType struct{}

func (*AccountType) isType() {}

func (*AccountType) String() string {
	return "Account"
}

func (*AccountType) ID() string {
	return "Account"
}

func (*AccountType) Equal(other Type) bool {
	_, ok := other.(*AccountType)
	return ok
}

func (*AccountType) IsResourceType() bool {
	return false
}

func (*AccountType) IsInvalidType() bool {
	return false
}

func (*AccountType) HasMembers() bool {
	return true
}

func (t *AccountType) GetMember(identifier string, _ ast.Range, _ func(error)) *Member {
	switch identifier {
	case "address":
		return NewCheckedMember(&Member{
			ContainerType:   t,
			Access:          ast.AccessPublic,
			Identifier:      ast.Identifier{Identifier: identifier},
			Type:            &AddressType{},
			DeclarationKind: common.DeclarationKindField,
			VariableKind:    ast.VariableKindConstant,
		})

	case "storage":
		return NewCheckedMember(&Member{
			ContainerType:   t,
			Access:          ast.AccessPublic,
			Identifier:      ast.Identifier{Identifier: identifier},
			Type:            &StorageType{},
			DeclarationKind: common.DeclarationKindField,
			VariableKind:    ast.VariableKindConstant,
		})

	case "published":
		return NewCheckedMember(&Member{
			ContainerType:   t,
			Access:          ast.AccessPublic,
			Identifier:      ast.Identifier{Identifier: identifier},
			Type:            &ReferencesType{Assignable: true},
			DeclarationKind: common.DeclarationKindField,
			VariableKind:    ast.VariableKindConstant,
		})

	default:
		return nil
	}
}

// PublicAccountType

type PublicAccountType struct{}

func (*PublicAccountType) isType() {}

func (*PublicAccountType) String() string {
	return "PublicAccount"
}

func (*PublicAccountType) ID() string {
	return "PublicAccount"
}

func (*PublicAccountType) Equal(other Type) bool {
	_, ok := other.(*PublicAccountType)
	return ok
}

func (*PublicAccountType) IsResourceType() bool {
	return false
}

func (*PublicAccountType) IsInvalidType() bool {
	return false
}

func (*PublicAccountType) HasMembers() bool {
	return true
}

func (t *PublicAccountType) GetMember(identifier string, _ ast.Range, _ func(error)) *Member {
	switch identifier {
	case "address":
		return NewCheckedMember(&Member{
			ContainerType:   t,
			Access:          ast.AccessPublic,
			Identifier:      ast.Identifier{Identifier: identifier},
			Type:            &AddressType{},
			DeclarationKind: common.DeclarationKindField,
			VariableKind:    ast.VariableKindConstant,
		})

	case "published":
		return NewCheckedMember(&Member{
			ContainerType:   t,
			Access:          ast.AccessPublic,
			Identifier:      ast.Identifier{Identifier: identifier},
			Type:            &ReferencesType{Assignable: false},
			DeclarationKind: common.DeclarationKindField,
			VariableKind:    ast.VariableKindConstant,
		})

	default:
		return nil
	}
}

// Member

type Member struct {
	ContainerType   Type
	Access          ast.Access
	Identifier      ast.Identifier
	Type            Type
	DeclarationKind common.DeclarationKind
	VariableKind    ast.VariableKind
	ArgumentLabels  []string
}

// NewCheckedMember panics if the member declaration is invalid.
func NewCheckedMember(member *Member) *Member {

	if member.DeclarationKind == common.DeclarationKindUnknown {
		panic(fmt.Sprintf(
			"member `%s.%s` has unknown declaration kind",
			member.ContainerType,
			member.Identifier.Identifier,
		))
	}

	if member.Access == ast.AccessNotSpecified {
		panic(fmt.Sprintf(
			"member `%s.%s` has unspecified access",
			member.ContainerType,
			member.Identifier.Identifier,
		))
	}

	if invokableType, ok := member.Type.(InvokableType); ok {
		functionType := invokableType.InvocationFunctionType()

		if member.ArgumentLabels != nil &&
			len(member.ArgumentLabels) != len(functionType.ParameterTypeAnnotations) {

			panic(fmt.Sprintf(
				"member `%s.%s` has incorrect argument label count",
				member.ContainerType,
				member.Identifier.Identifier,
			))
		}
	} else {
		if member.ArgumentLabels != nil {
			panic(fmt.Sprintf(
				"non-function member `%s.%s` should not declare argument labels",
				member.ContainerType,
				member.Identifier.Identifier,
			))
		}
	}

	return member
}

type MemberAccessibleType interface {
	Type
	HasMembers() bool
	GetMember(identifier string, targetRange ast.Range, report func(error)) *Member
}

// InterfaceType

type InterfaceType struct {
	Location      ast.Location
	Identifier    string
	CompositeKind common.CompositeKind
	Members       map[string]*Member
	// TODO: add support for overloaded initializers
	InitializerParameterTypeAnnotations []*TypeAnnotation
	ContainerType                       Type
	NestedTypes                         map[string]Type
}

func (*InterfaceType) isType() {}

func (t *InterfaceType) String() string {
	return t.Identifier
}

func (t *InterfaceType) ID() string {
	return fmt.Sprintf("%s.%s", t.Location.ID(), t.Identifier)
}

func (t *InterfaceType) Equal(other Type) bool {
	otherInterface, ok := other.(*InterfaceType)
	if !ok {
		return false
	}

	return otherInterface.CompositeKind == t.CompositeKind &&
		otherInterface.Identifier == t.Identifier
}

func (t *InterfaceType) HasMembers() bool {
	return true
}

func (t *InterfaceType) GetMember(identifier string, _ ast.Range, _ func(error)) *Member {
	return t.Members[identifier]
}

func (t *InterfaceType) IsResourceType() bool {
	return t.CompositeKind == common.CompositeKindResource
}

func (t *InterfaceType) IsInvalidType() bool {
	// TODO: maybe if any member has an invalid type?
	return false
}

// DictionaryType

type DictionaryType struct {
	KeyType   Type
	ValueType Type
}

func (*DictionaryType) isType() {}

func (t *DictionaryType) String() string {
	return fmt.Sprintf(
		"{%s: %s}",
		t.KeyType,
		t.ValueType,
	)
}

func (t *DictionaryType) Export(program *ast.Program, variable *Variable) types.Type {
	return wrapVariable(types.Dictionary{
		KeyType:     t.KeyType.(ExportableType).Export(program, nil),
		ElementType: t.ValueType.(ExportableType).Export(program, nil),
	}, variable)
}

func (t *DictionaryType) ID() string {
	return fmt.Sprintf(
		"{%s:%s}",
		t.KeyType.ID(),
		t.ValueType.ID(),
	)
}

func (t *DictionaryType) Equal(other Type) bool {
	otherDictionary, ok := other.(*DictionaryType)
	if !ok {
		return false
	}

	return otherDictionary.KeyType.Equal(t.KeyType) &&
		otherDictionary.ValueType.Equal(t.ValueType)
}

func (t *DictionaryType) IsResourceType() bool {
	return t.KeyType.IsResourceType() ||
		t.ValueType.IsResourceType()
}

func (t *DictionaryType) IsInvalidType() bool {
	return t.KeyType.IsInvalidType() ||
		t.ValueType.IsInvalidType()
}

func (t *DictionaryType) HasMembers() bool {
	return true
}

func (t *DictionaryType) GetMember(identifier string, targetRange ast.Range, report func(error)) *Member {
	switch identifier {
	case "length":
		return NewCheckedMember(&Member{
			ContainerType:   t,
			Access:          ast.AccessPublic,
			Identifier:      ast.Identifier{Identifier: identifier},
			DeclarationKind: common.DeclarationKindField,
			VariableKind:    ast.VariableKindConstant,
			Type:            &IntType{},
		})

	case "keys":
		// TODO: maybe allow for resource key type

		if t.KeyType.IsResourceType() {
			report(
				&InvalidResourceDictionaryMemberError{
					Name:            identifier,
					DeclarationKind: common.DeclarationKindField,
					Range:           targetRange,
				},
			)
		}

		return NewCheckedMember(&Member{
			ContainerType:   t,
			Access:          ast.AccessPublic,
			Identifier:      ast.Identifier{Identifier: identifier},
			DeclarationKind: common.DeclarationKindField,
			VariableKind:    ast.VariableKindConstant,
			Type:            &VariableSizedType{Type: t.KeyType},
		})

	case "values":
		// TODO: maybe allow for resource value type

		if t.ValueType.IsResourceType() {
			report(
				&InvalidResourceDictionaryMemberError{
					Name:            identifier,
					DeclarationKind: common.DeclarationKindField,
					Range:           targetRange,
				},
			)
		}

		return NewCheckedMember(&Member{
			ContainerType:   t,
			Access:          ast.AccessPublic,
			Identifier:      ast.Identifier{Identifier: identifier},
			DeclarationKind: common.DeclarationKindField,
			VariableKind:    ast.VariableKindConstant,
			Type:            &VariableSizedType{Type: t.ValueType},
		})

	case "insert":
		return NewCheckedMember(&Member{
			ContainerType:   t,
			Access:          ast.AccessPublic,
			Identifier:      ast.Identifier{Identifier: identifier},
			DeclarationKind: common.DeclarationKindFunction,
			VariableKind:    ast.VariableKindConstant,
			Type: &FunctionType{
				ParameterTypeAnnotations: NewTypeAnnotations(
					t.KeyType,
					t.ValueType,
				),
				ReturnTypeAnnotation: NewTypeAnnotation(
					&OptionalType{
						Type: t.ValueType,
					},
				),
			},
			ArgumentLabels: []string{"key", ArgumentLabelNotRequired},
		})

	case "remove":
		return NewCheckedMember(&Member{
			ContainerType:   t,
			Access:          ast.AccessPublic,
			Identifier:      ast.Identifier{Identifier: identifier},
			DeclarationKind: common.DeclarationKindFunction,
			VariableKind:    ast.VariableKindConstant,
			Type: &FunctionType{
				ParameterTypeAnnotations: NewTypeAnnotations(
					t.KeyType,
				),
				ReturnTypeAnnotation: NewTypeAnnotation(
					&OptionalType{
						Type: t.ValueType,
					},
				),
			},
			ArgumentLabels: []string{"key"},
		})

	default:
		return nil
	}
}

func (t *DictionaryType) isValueIndexableType() bool {
	return true
}

func (t *DictionaryType) ElementType(isAssignment bool) Type {
	return &OptionalType{Type: t.ValueType}
}

func (t *DictionaryType) IndexingType() Type {
	return t.KeyType
}

type DictionaryEntryType struct {
	KeyType   Type
	ValueType Type
}

// StorageType

type StorageType struct{}

func (t *StorageType) isType() {}

func (t *StorageType) String() string {
	return "Storage"
}

func (t *StorageType) ID() string {
	return "Storage"
}

func (t *StorageType) Equal(other Type) bool {
	_, ok := other.(*StorageType)
	return ok
}

func (t *StorageType) IsResourceType() bool {
	// NOTE: even though storage may contain resources,
	//   we define it to not behave like a resource
	return false
}

func (t *StorageType) IsInvalidType() bool {
	return false
}

func (t *StorageType) isTypeIndexableType() {}

func (t *StorageType) IsValidIndexingType(indexingType Type) (isValid bool, expectedTypeDescription string) {
	if _, ok := indexingType.(*ReferenceType); ok {
		return true, ""
	}

	if indexingType.IsResourceType() {
		return true, ""
	}

	return false, "resource or reference"
}

func (t *StorageType) IsAssignable() bool {
	return true
}

func (t *StorageType) ElementType(indexingType Type, isAssignment bool) Type {
	// NOTE: like dictionary
	return &OptionalType{Type: indexingType}
}

// ReferencesType is the heterogeneous dictionary that
// is indexed by reference types and has references as values

type ReferencesType struct {
	Assignable bool
}

func (t *ReferencesType) isType() {}

func (t *ReferencesType) String() string {
	return "References"
}

func (t *ReferencesType) ID() string {
	return "References"
}

func (t *ReferencesType) Equal(other Type) bool {
	otherReferences, ok := other.(*ReferencesType)
	if !ok {
		return false
	}
	return t.Assignable && otherReferences.Assignable
}

func (t *ReferencesType) IsResourceType() bool {
	return false
}

func (t *ReferencesType) IsInvalidType() bool {
	return false
}

func (t *ReferencesType) isTypeIndexableType() {}

func (t *ReferencesType) ElementType(indexingType Type, isAssignment bool) Type {
	// NOTE: like dictionary
	return &OptionalType{Type: indexingType}
}

func (t *ReferencesType) IsAssignable() bool {
	return t.Assignable
}

func (t *ReferencesType) IsValidIndexingType(indexingType Type) (isValid bool, expectedTypeDescription string) {
	if _, isReferenceType := indexingType.(*ReferenceType); !isReferenceType {
		return false, "reference"
	}

	return true, ""
}

// EventType

type EventType struct {
	Location                            ast.Location
	Identifier                          string
	Fields                              []EventFieldType
	ConstructorParameterTypeAnnotations []*TypeAnnotation
}

func (*EventType) isType() {}

func (t *EventType) Export(program *ast.Program, variable *Variable) types.Type {

	eventDeclaration := func() *ast.EventDeclaration {
		for _, fn := range program.EventDeclarations() {
			if fn.Identifier.Identifier == variable.Identifier && fn.Identifier.Pos == *variable.Pos {
				return fn
			}
		}

		panic(fmt.Sprintf("cannot find type %v declaration in AST tree", t))
	}()

	fieldTypes := make([]*types.Parameter, len(t.Fields))

	for i, field := range t.Fields {
		fieldTypes[i] = &types.Parameter{
			Field: types.Field{
				Identifier: field.Identifier,
				Type:       field.Type.(ExportableType).Export(program, nil),
			},
			Label: eventDeclaration.ParameterList.Parameters[i].Label,
		}
	}
	return types.Event{
<<<<<<< HEAD
		TypeID:     t.ID(),
		FieldTypes: fieldTypes,
=======
		Fields:     fieldTypes,
		Identifier: t.Identifier,
>>>>>>> 6af4f909
	}
}

func (t *EventType) String() string {
	var fields strings.Builder
	for i, field := range t.Fields {
		if i > 0 {
			fields.WriteString(", ")
		}
		fields.WriteString(field.String())
	}

	return fmt.Sprintf("%s(%s)", t.Identifier, fields.String())
}

func (t *EventType) ID() string {
	return fmt.Sprintf("%s.%s", t.Location.ID(), t.Identifier)
}

func (t *EventType) Equal(other Type) bool {
	otherEvent, ok := other.(*EventType)
	if !ok {
		return false
	}

	if t.Identifier != otherEvent.Identifier {
		return false
	}

	if len(t.Fields) != len(otherEvent.Fields) {
		return false
	}

	for i, field := range t.Fields {
		otherField := otherEvent.Fields[i]
		if !field.Equal(otherField) {
			return false
		}
	}

	return true
}

func (t *EventType) ConstructorFunctionType() *SpecialFunctionType {
	return &SpecialFunctionType{
		FunctionType: &FunctionType{
			ParameterTypeAnnotations: t.ConstructorParameterTypeAnnotations,
			ReturnTypeAnnotation:     NewTypeAnnotation(t),
		},
	}
}

func (*EventType) IsResourceType() bool {
	return false
}

func (*EventType) IsInvalidType() bool {
	return false
}

type EventFieldType struct {
	Identifier string
	Type       Type
}

func (t EventFieldType) String() string {
	return fmt.Sprintf("%s: %s", t.Identifier, t.Type)
}

func (t EventFieldType) Equal(other EventFieldType) bool {
	return t.Identifier == other.Identifier &&
		t.Type.Equal(other.Type)
}

// ReferenceType represents the reference to a value
type ReferenceType struct {
	Type Type
}

func (*ReferenceType) isType() {}

func (t *ReferenceType) String() string {
	if t.Type == nil {
		return "reference"
	}
	return fmt.Sprintf("&%s", t.Type)
}

func (t *ReferenceType) ID() string {
	if t.Type == nil {
		return "reference"
	}
	return fmt.Sprintf("&%s", t.Type.ID())
}

func (t *ReferenceType) Equal(other Type) bool {
	otherReference, ok := other.(*ReferenceType)
	if !ok {
		return false
	}
	return t.Type.Equal(otherReference.Type)
}

func (t *ReferenceType) IsResourceType() bool {
	return false
}

func (t *ReferenceType) IsInvalidType() bool {
	return t.Type.IsInvalidType()
}

func (t *ReferenceType) HasMembers() bool {
	referencedType, ok := t.Type.(MemberAccessibleType)
	if !ok {
		return false
	}
	return referencedType.HasMembers()
}

func (t *ReferenceType) GetMember(identifier string, targetRange ast.Range, report func(error)) *Member {
	// forward to referenced type, if it has members
	referencedTypeWithMember, ok := t.Type.(MemberAccessibleType)
	if !ok {
		return nil
	}
	return referencedTypeWithMember.GetMember(identifier, targetRange, report)
}

func (t *ReferenceType) isValueIndexableType() bool {
	referencedType, ok := t.Type.(ValueIndexableType)
	if !ok {
		return false
	}
	return referencedType.isValueIndexableType()
}

func (t *ReferenceType) ElementType(isAssignment bool) Type {
	referencedType, ok := t.Type.(ValueIndexableType)
	if !ok {
		return nil
	}
	return referencedType.ElementType(isAssignment)
}

func (t *ReferenceType) IndexingType() Type {
	referencedType, ok := t.Type.(ValueIndexableType)
	if !ok {
		return nil
	}
	return referencedType.IndexingType()
}

// AddressType represents the address type
type AddressType struct{}

func (*AddressType) isType() {}

func (*AddressType) String() string {
	return "Address"
}

func (*AddressType) ID() string {
	return "Address"
}

func (*AddressType) Equal(other Type) bool {
	_, ok := other.(*AddressType)
	return ok
}

func (*AddressType) IsResourceType() bool {
	return false
}

func (*AddressType) IsInvalidType() bool {
	return false
}

var AddressTypeMin = big.NewInt(0)
var AddressTypeMax *big.Int

func init() {
	AddressTypeMax = big.NewInt(2)
	AddressTypeMax.Exp(AddressTypeMax, big.NewInt(160), nil)
	AddressTypeMax.Sub(AddressTypeMax, big.NewInt(1))
}

func (*AddressType) Min() *big.Int {
	return AddressTypeMin
}

func (*AddressType) Max() *big.Int {
	return AddressTypeMax
}

// IsSubType determines if the given subtype is a subtype
// of the given supertype.
//
// Types are subtypes of themselves.
//
func IsSubType(subType Type, superType Type) bool {
	if subType.Equal(superType) {
		return true
	}

	if _, ok := superType.(*AnyType); ok {
		return true
	}

	if _, ok := subType.(*NeverType); ok {
		return true
	}

	switch typedSuperType := superType.(type) {
	case *IntegerType:
		switch subType.(type) {
		case *IntType,
			*Int8Type, *Int16Type, *Int32Type, *Int64Type,
			*UInt8Type, *UInt16Type, *UInt32Type, *UInt64Type:

			return true

		default:
			return false
		}

	case *OptionalType:
		optionalSubType, ok := subType.(*OptionalType)
		if !ok {
			// T <: U? if T <: U
			return IsSubType(subType, typedSuperType.Type)
		}
		// optionals are covariant: T? <: U? if T <: U
		return IsSubType(optionalSubType.Type, typedSuperType.Type)

	case *InterfaceType:
		compositeSubType, ok := subType.(*CompositeType)
		if !ok {
			return false
		}
		// TODO: optimize, use set
		for _, conformance := range compositeSubType.Conformances {
			if typedSuperType.Equal(conformance) {
				return true
			}
		}
		return false

	case *DictionaryType:
		typedSubType, ok := subType.(*DictionaryType)
		if !ok {
			return false
		}

		return IsSubType(typedSubType.KeyType, typedSuperType.KeyType) &&
			IsSubType(typedSubType.ValueType, typedSuperType.ValueType)

	case *VariableSizedType:
		typedSubType, ok := subType.(*VariableSizedType)
		if !ok {
			return false
		}

		return IsSubType(
			typedSubType.ElementType(false),
			typedSuperType.ElementType(false),
		)

	case *ConstantSizedType:
		typedSubType, ok := subType.(*ConstantSizedType)
		if !ok {
			return false
		}

		if typedSubType.Size != typedSuperType.Size {
			return false
		}

		return IsSubType(
			typedSubType.ElementType(false),
			typedSuperType.ElementType(false),
		)

	case *ReferenceType:
		typedSubType, ok := subType.(*ReferenceType)
		if !ok {
			return false
		}

		// references are covariant: &T <: &U if T <: U
		return IsSubType(typedSubType.Type, typedSuperType.Type)
	}

	// TODO: functions

	return false
}

func IsConcatenatableType(ty Type) bool {
	_, isArrayType := ty.(ArrayType)
	return IsSubType(ty, &StringType{}) || isArrayType
}

func IsEquatableType(ty Type) bool {

	// TODO: add support for arrays and dictionaries
	// TODO: add support for composites that are equatable

	if IsSubType(ty, &StringType{}) ||
		IsSubType(ty, &BoolType{}) ||
		IsSubType(ty, &IntegerType{}) ||
		IsSubType(ty, &ReferenceType{}) ||
		IsSubType(ty, &AddressType{}) {

		return true
	}

	if optionalType, ok := ty.(*OptionalType); ok {
		return IsEquatableType(optionalType.Type)
	}

	return false
}

// UnwrapOptionalType returns the type if it is not an optional type,
// or the inner-most type if it is (optional types are repeatedly unwrapped)
//
func UnwrapOptionalType(ty Type) Type {
	for {
		optionalType, ok := ty.(*OptionalType)
		if !ok {
			return ty
		}
		ty = optionalType.Type
	}
}

func AreCompatibleEquatableTypes(leftType, rightType Type) bool {
	unwrappedLeftType := UnwrapOptionalType(leftType)
	unwrappedRightType := UnwrapOptionalType(rightType)

	leftIsEquatable := IsEquatableType(unwrappedLeftType)
	rightIsEquatable := IsEquatableType(unwrappedRightType)

	if unwrappedLeftType.Equal(unwrappedRightType) &&
		leftIsEquatable && rightIsEquatable {

		return true
	}

	// The types are equatable if this is a comparison with `nil`,
	// which has type `Never?`

	if IsNilType(leftType) || IsNilType(rightType) {
		return true
	}

	return false
}

// IsNilType returns true if the given type is the type of `nil`, i.e. `Never?`.
//
func IsNilType(ty Type) bool {
	optionalType, ok := ty.(*OptionalType)
	if !ok {
		return false
	}

	if _, ok := optionalType.Type.(*NeverType); !ok {
		return false
	}

	return true
}

type TransactionType struct {
	Members                         map[string]*Member
	prepareParameterTypeAnnotations []*TypeAnnotation
}

func (t *TransactionType) EntryPointFunctionType() *FunctionType {
	return t.PrepareFunctionType().InvocationFunctionType()
}

func (t *TransactionType) PrepareFunctionType() *SpecialFunctionType {
	return &SpecialFunctionType{
		FunctionType: &FunctionType{
			ParameterTypeAnnotations: t.prepareParameterTypeAnnotations,
			ReturnTypeAnnotation:     NewTypeAnnotation(&VoidType{}),
		},
	}
}

func (*TransactionType) ExecuteFunctionType() *SpecialFunctionType {
	return &SpecialFunctionType{
		FunctionType: &FunctionType{
			ParameterTypeAnnotations: []*TypeAnnotation{},
			ReturnTypeAnnotation:     NewTypeAnnotation(&VoidType{}),
		},
	}
}

func (*TransactionType) isType() {}

func (*TransactionType) String() string {
	return "Transaction"
}

func (*TransactionType) ID() string {
	return "Transaction"
}

func (*TransactionType) Equal(other Type) bool {
	// transaction types are not equatable
	return false
}

func (*TransactionType) IsResourceType() bool {
	return false
}

func (*TransactionType) IsInvalidType() bool {
	return false
}

func (t *TransactionType) HasMembers() bool {
	return true
}

func (t *TransactionType) GetMember(identifier string, _ ast.Range, _ func(error)) *Member {
	return t.Members[identifier]
}<|MERGE_RESOLUTION|>--- conflicted
+++ resolved
@@ -30,12 +30,10 @@
 	Export(program *ast.Program, variable *Variable) types.Type
 }
 
-//Helper function to wrap a types in a variable if a variable is set
+// Helper function to wrap a types in a variable if a variable is set
 func wrapVariable(t types.Type, variable *Variable) types.Type {
 	if variable != nil {
-		return types.Variable{
-			Type: t,
-		}
+		return types.Variable{Type: t}
 	} else {
 		return t
 	}
@@ -248,9 +246,8 @@
 }
 
 func (t *OptionalType) Export(program *ast.Program, variable *Variable) types.Type {
-
 	return wrapVariable(types.Optional{
-		Of: t.Type.(ExportableType).Export(program, nil),
+		Type: t.Type.(ExportableType).Export(program, nil),
 	}, variable)
 }
 
@@ -1197,12 +1194,6 @@
 	if variable == nil {
 		parameterTypes := make([]types.Type, len(t.ParameterTypeAnnotations))
 
-<<<<<<< HEAD
-	return types.Function{
-		TypeID:                   t.ID(),
-		ParameterTypeAnnotations: parameterTypeAnnotations,
-		ReturnTypeAnnotation:     t.ReturnTypeAnnotation.Export(),
-=======
 		for i, annotation := range t.ParameterTypeAnnotations {
 			parameterTypes[i] = annotation.Type.(ExportableType).Export(program, nil)
 		}
@@ -1223,18 +1214,16 @@
 			panic(fmt.Sprintf("cannot find type %v declaration in AST tree", t))
 		}()
 
-		parameterTypeAnnotations := make([]*types.Parameter, len(t.ParameterTypeAnnotations))
+		parameterTypeAnnotations := make([]types.Parameter, len(t.ParameterTypeAnnotations))
 
 		for i, annotation := range t.ParameterTypeAnnotations {
 
 			astParam := functionDeclaration.ParameterList.Parameters[i]
 
-			parameterTypeAnnotations[i] = &types.Parameter{
-				Field: types.Field{
-					Identifier: astParam.Identifier.Identifier,
-					Type:       annotation.Type.(ExportableType).Export(program, nil),
-				},
-				Label: astParam.Label,
+			parameterTypeAnnotations[i] = types.Parameter{
+				Label:      astParam.Label,
+				Identifier: astParam.Identifier.Identifier,
+				Type:       annotation.Type.(ExportableType).Export(program, nil),
 			}
 		}
 
@@ -1242,7 +1231,6 @@
 			Parameters: parameterTypeAnnotations,
 			ReturnType: t.ReturnTypeAnnotation.Type.(ExportableType).Export(program, nil),
 		}
->>>>>>> 6af4f909
 	}
 }
 
@@ -1522,6 +1510,10 @@
 }
 
 func (t *CompositeType) ID() string {
+	if t.Location == nil {
+		return t.Identifier
+	}
+
 	return fmt.Sprintf("%s.%s", t.Location.ID(), t.Identifier)
 }
 
@@ -1538,13 +1530,9 @@
 func (t *CompositeType) exportAsPointer() types.Type {
 	switch t.Kind {
 	case common.CompositeKindStructure:
-		return types.StructPointer{
-			TypeName: t.Identifier,
-		}
+		return types.StructPointer{Identifier: t.Identifier}
 	case common.CompositeKindResource:
-		return types.ResourcePointer{
-			TypeName: t.Identifier,
-		}
+		return types.ResourcePointer{Identifier: t.Identifier}
 	}
 	panic(fmt.Sprintf("cannot convert type %v of unknown kind %v", t, t.Kind))
 }
@@ -1568,35 +1556,34 @@
 			panic(fmt.Sprintf("cannot find type %v declaration in AST tree", t))
 		}()
 
-		fieldTypes := map[string]*types.Field{}
+		fieldTypes := map[string]types.Field{}
 
 		for name, field := range t.Members {
-			fieldTypes[name] = &types.Field{
+			fieldTypes[name] = types.Field{
 				Identifier: name,
 				Type:       field.Type.(ExportableType).Export(program, nil),
 			}
 		}
 
-		parameters := make([]*types.Parameter, len(t.ConstructorParameterTypeAnnotations))
+		parameters := make([]types.Parameter, len(t.ConstructorParameterTypeAnnotations))
 
 		//TODO For now we have only one initializer, so we just assume this here
 		// as this is post SEMA we really hope AST list of params matches SEMA type one
 		for i, parameter := range compositeDeclaration.Members.Initializers()[0].ParameterList.Parameters {
 			semaType := t.ConstructorParameterTypeAnnotations[i].Type
 
-			parameters[i] = &types.Parameter{
-				Field: types.Field{
-					Identifier: parameter.Identifier.Identifier,
-					Type:       semaType.(ExportableType).Export(program, nil),
-				},
-				Label: parameter.Label,
+			parameters[i] = types.Parameter{
+				Label:      parameter.Label,
+				Identifier: parameter.Identifier.Identifier,
+				Type:       semaType.(ExportableType).Export(program, nil),
 			}
 		}
 
 		return types.Composite{
+			TypeID:       t.ID(),
+			Identifier:   t.Identifier,
 			Fields:       fieldTypes,
-			Initializers: [][]*types.Parameter{parameters},
-			Identifier:   t.Identifier,
+			Initializers: [][]types.Parameter{parameters},
 		}
 	}
 
@@ -1838,6 +1825,10 @@
 }
 
 func (t *InterfaceType) ID() string {
+	if t.Location == nil {
+		return t.Identifier
+	}
+
 	return fmt.Sprintf("%s.%s", t.Location.ID(), t.Identifier)
 }
 
@@ -2160,35 +2151,51 @@
 
 func (t *EventType) Export(program *ast.Program, variable *Variable) types.Type {
 
-	eventDeclaration := func() *ast.EventDeclaration {
-		for _, fn := range program.EventDeclarations() {
-			if fn.Identifier.Identifier == variable.Identifier && fn.Identifier.Pos == *variable.Pos {
-				return fn
+	var parameters []types.Parameter
+
+	if program != nil && variable != nil {
+		eventDeclaration := func() *ast.EventDeclaration {
+			for _, fn := range program.EventDeclarations() {
+				if fn.Identifier.Identifier == variable.Identifier && fn.Identifier.Pos == *variable.Pos {
+					return fn
+				}
 			}
-		}
-
-		panic(fmt.Sprintf("cannot find type %v declaration in AST tree", t))
-	}()
-
-	fieldTypes := make([]*types.Parameter, len(t.Fields))
-
-	for i, field := range t.Fields {
-		fieldTypes[i] = &types.Parameter{
-			Field: types.Field{
-				Identifier: field.Identifier,
-				Type:       field.Type.(ExportableType).Export(program, nil),
-			},
-			Label: eventDeclaration.ParameterList.Parameters[i].Label,
-		}
-	}
+
+			panic(fmt.Sprintf("cannot find type %v declaration in AST tree", t))
+		}()
+
+		parameterList := eventDeclaration.ParameterList.Parameters
+
+		parameters = make([]types.Parameter, len(t.Fields))
+
+		for i, field := range t.Fields {
+			identifier := field.Identifier
+			typ := field.Type.(ExportableType).Export(program, nil)
+
+			parameters[i] = types.Parameter{
+				Label:      parameterList[i].Label,
+				Identifier: identifier,
+				Type:       typ,
+			}
+		}
+	}
+
+	fields := make(map[string]types.Field, len(t.Fields))
+	for _, field := range t.Fields {
+		identifier := field.Identifier
+		typ := field.Type.(ExportableType).Export(program, nil)
+
+		fields[identifier] = types.Field{
+			Identifier: identifier,
+			Type:       typ,
+		}
+	}
+
 	return types.Event{
-<<<<<<< HEAD
-		TypeID:     t.ID(),
-		FieldTypes: fieldTypes,
-=======
-		Fields:     fieldTypes,
-		Identifier: t.Identifier,
->>>>>>> 6af4f909
+		TypeID:      t.ID(),
+		Identifier:  t.Identifier,
+		Fields:      fields,
+		Initializer: parameters,
 	}
 }
 
@@ -2205,6 +2212,10 @@
 }
 
 func (t *EventType) ID() string {
+	if t.Location == nil {
+		return t.Identifier
+	}
+
 	return fmt.Sprintf("%s.%s", t.Location.ID(), t.Identifier)
 }
 
