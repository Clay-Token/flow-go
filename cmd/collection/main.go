package main

import (
	"github.com/spf13/pflag"

	"github.com/dapperlabs/flow-go/cmd"
	"github.com/dapperlabs/flow-go/engine/collection/ingest"
	"github.com/dapperlabs/flow-go/engine/collection/proposal"
	"github.com/dapperlabs/flow-go/engine/collection/provider"
	"github.com/dapperlabs/flow-go/module"
	"github.com/dapperlabs/flow-go/module/ingress"
	"github.com/dapperlabs/flow-go/module/mempool"
	"github.com/dapperlabs/flow-go/storage"
	badgerstorage "github.com/dapperlabs/flow-go/storage/badger"
)

func main() {

	var (
<<<<<<< HEAD
		pool  module.TransactionPool
		store storage.Collections
		err   error
=======
		ingressConfig ingress.Config
		pool          module.TransactionPool
		ingestEngine  *ingest.Engine
		err           error
>>>>>>> 004a1cd4
	)

	cmd.FlowNode("collection").
		Create(func(node *cmd.FlowNodeBuilder) {
			pool, err = mempool.NewTransactionPool()
			node.MustNot(err).Msg("could not initialize transaction pool")

			store = badgerstorage.NewCollections(node.DB)
		}).
		ExtraFlags(func(flags *pflag.FlagSet) {
			flags.StringVarP(&ingressConfig.ListenAddr, "ingress-addr", "i", "localhost:9000", "the address the ingress server listens on")
		}).
		Component("ingestion engine", func(node *cmd.FlowNodeBuilder) module.ReadyDoneAware {
			node.Logger.Info().Msg("initializing ingestion engine")

			ingestEngine, err = ingest.New(node.Logger, node.Network, node.State, node.Me, pool)
			node.MustNot(err).Msg("could not initialize ingestion engine")

			return ingestEngine
		}).
		Component("ingress server", func(node *cmd.FlowNodeBuilder) module.ReadyDoneAware {
			node.Logger.Info().Msg("initializing ingress server")

			server := ingress.New(ingressConfig, ingestEngine)
			return server
		}).
		Component("proposal engine", func(node *cmd.FlowNodeBuilder) module.ReadyDoneAware {
			node.Logger.Info().Msg("initializing proposal engine")

			eng, err := proposal.New(node.Logger, node.Network, node.State, node.Me)
			node.MustNot(err).Msg("could not initialize proposal engine")
			return eng
		}).
		Component("provider engine", func(node *cmd.FlowNodeBuilder) module.ReadyDoneAware {
			node.Logger.Info().Msg("initializing provider engine")

			eng, err := provider.New(node.Logger, node.Network, node.State, node.Me, store)
			node.MustNot(err).Msg("could not initialize proposal engine")
			return eng
		}).
		Run()
}<|MERGE_RESOLUTION|>--- conflicted
+++ resolved
@@ -17,16 +17,11 @@
 func main() {
 
 	var (
-<<<<<<< HEAD
-		pool  module.TransactionPool
-		store storage.Collections
-		err   error
-=======
 		ingressConfig ingress.Config
 		pool          module.TransactionPool
+		store         storage.Collections
 		ingestEngine  *ingest.Engine
 		err           error
->>>>>>> 004a1cd4
 	)
 
 	cmd.FlowNode("collection").
