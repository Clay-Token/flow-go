package run

import (
	"fmt"
	"sync"
	"time"

	"github.com/rs/zerolog/log"

	"github.com/onflow/flow-go/crypto"
	model "github.com/onflow/flow-go/model/bootstrap"
	"github.com/onflow/flow-go/module/signature"
)

// RunDKG simulates a distributed DKG protocol by running the protocol locally
// and generating the DKG output info
func RunDKG(n int, seeds [][]byte) (model.DKGData, error) {

	if n != len(seeds) {
		return model.DKGData{}, fmt.Errorf("n needs to match the number of seeds (%v != %v)", n, len(seeds))
	}

	// separate the case whith one node
	if n == 1 {
		sk, pk, pkGroup, err := thresholdSignKeyGenOneNode(seeds[0])
		if err != nil {
			return model.DKGData{}, fmt.Errorf("run dkg failed: %w", err)
		}

		dkgData := model.DKGData{
			PrivKeyShares: sk,
			PubGroupKey:   pkGroup,
			PubKeyShares:  pk,
		}

		return dkgData, nil
	}

	processors := make([]localDKGProcessor, 0, n)

	// create the message channels for node communication
	chans := make([]chan *message, n)
	for i := 0; i < n; i++ {
		chans[i] = make(chan *message, 5*n)
	}

	// create processors for all nodes
	for i := 0; i < n; i++ {
		processors = append(processors, localDKGProcessor{
			current: i,
			chans:   chans,
		})
	}

	// create DKG instances for all nodes
	for i := 0; i < n; i++ {
		var err error
		processors[i].dkg, err = crypto.NewJointFeldman(n,
			signature.RandomBeaconThreshold(n), i, &processors[i])
		if err != nil {
			return model.DKGData{}, err
		}
	}

	var wg sync.WaitGroup
	phase := 0

	// start DKG in all nodes
	// start listening on the channels
	wg.Add(n)
	for i := 0; i < n; i++ {
		// start dkg could also run in parallel
		// but they are run sequentially to avoid having non-deterministic
		// output (the PRG used is common)
		err := processors[i].dkg.Start(seeds[i])
		if err != nil {
			return model.DKGData{}, err
		}
		go dkgRunChan(&processors[i], &wg, phase)
	}
	phase++

	// sync the two timeouts and start the next phase
	for ; phase <= 2; phase++ {
		wg.Wait()
		wg.Add(n)
		for i := 0; i < n; i++ {
			go dkgRunChan(&processors[i], &wg, phase)
		}
	}

	// synchronize the main thread to end all DKGs
	wg.Wait()

	skShares := make([]crypto.PrivateKey, 0, n)

	for _, processor := range processors {
		skShares = append(skShares, processor.privkey)
	}

	dkgData := model.DKGData{
		PrivKeyShares: skShares,
		PubGroupKey:   processors[0].pubgroupkey,
		PubKeyShares:  processors[0].pubkeys,
	}

	return dkgData, nil
}

// localDKGProcessor implements DKGProcessor interface
type localDKGProcessor struct {
	current     int
	dkg         crypto.DKGState
	chans       []chan *message
	privkey     crypto.PrivateKey
	pubgroupkey crypto.PublicKey
	pubkeys     []crypto.PublicKey
}

const (
	broadcast int = iota
	private
)

type message struct {
	orig    int
	channel int
	data    []byte
}

// PrivateSend sends a message from one node to another
func (proc *localDKGProcessor) PrivateSend(dest int, data []byte) {
	newMsg := &message{proc.current, private, data}
	proc.chans[dest] <- newMsg
}

// Broadcast a message from one node to all nodes
func (proc *localDKGProcessor) Broadcast(data []byte) {
	newMsg := &message{proc.current, broadcast, data}
	for i := 0; i < len(proc.chans); i++ {
		if i != proc.current {
			proc.chans[i] <- newMsg
		}
	}
}

// Disqualify a node
func (proc *localDKGProcessor) Disqualify(node int, log string) {
}

// FlagMisbehavior flags a node for misbehaviour
func (proc *localDKGProcessor) FlagMisbehavior(node int, log string) {
}

// dkgRunChan simulates processing incoming messages by a node
// it assumes proc.dkg is already running
func dkgRunChan(proc *localDKGProcessor, sync *sync.WaitGroup, phase int) {
	for {
		select {
		case newMsg := <-proc.chans[proc.current]:
			var err error
			if newMsg.channel == private {
				err = proc.dkg.HandlePrivateMsg(newMsg.orig, newMsg.data)
			} else {
<<<<<<< HEAD
				err = proc.dkg.HandleBroadcastedMsg(newMsg.orig, newMsg.data)
=======
				err = proc.dkg.HandleBroadcastMsg(newMsg.orig, newMsg.data)
>>>>>>> 7193fb2e
			}
			if err != nil {
				log.Fatal().Err(err).Msg("failed to receive DKG mst")
			}
		// if timeout, stop and finalize
		case <-time.After(1 * time.Second):
			switch phase {
			case 0:
				err := proc.dkg.NextTimeout()
				if err != nil {
					log.Fatal().Err(err).Msg("failed to wait for next timeout")
				}
			case 1:
				err := proc.dkg.NextTimeout()
				if err != nil {
					log.Fatal().Err(err).Msg("failed to wait for next timeout")
				}
			case 2:
				privkey, pubgroupkey, pubkeys, err := proc.dkg.End()
				if err != nil {
					log.Fatal().Err(err).Msg("end dkg error should be nit")
				}
				if privkey == nil {
					log.Fatal().Msg("privkey was nil")
				}

				proc.privkey = privkey
				proc.pubgroupkey = pubgroupkey
				proc.pubkeys = pubkeys
			}
			sync.Done()
			return
		}
	}
}

// RunFastKG is an alternative to RunDKG that runs much faster by using a centralized threshold signature key generation.
func RunFastKG(n int, seed []byte) (model.DKGData, error) {

	if n == 1 {
		sk, pk, pkGroup, err := thresholdSignKeyGenOneNode(seed)
		if err != nil {
			return model.DKGData{}, fmt.Errorf("fast KeyGen failed: %w", err)
		}

		dkgData := model.DKGData{
			PrivKeyShares: sk,
			PubGroupKey:   pkGroup,
			PubKeyShares:  pk,
		}
		return dkgData, nil
	}

	skShares, pkShares, pkGroup, err := crypto.ThresholdSignKeyGen(int(n),
		signature.RandomBeaconThreshold(int(n)), seed)
	if err != nil {
		return model.DKGData{}, fmt.Errorf("fast KeyGen failed: %w", err)
	}

	dkgData := model.DKGData{
		PrivKeyShares: skShares,
		PubGroupKey:   pkGroup,
		PubKeyShares:  pkShares,
	}

	return dkgData, nil
}

// simulates DKG with one single node
func thresholdSignKeyGenOneNode(seed []byte) ([]crypto.PrivateKey, []crypto.PublicKey, crypto.PublicKey, error) {
	sk, err := crypto.GeneratePrivateKey(crypto.BLSBLS12381, seed)
	if err != nil {
		return nil, nil, nil, fmt.Errorf("KeyGen with one node failed: %w", err)
	}
	pk := sk.PublicKey()
	return []crypto.PrivateKey{sk},
		[]crypto.PublicKey{pk},
		pk,
		nil
}<|MERGE_RESOLUTION|>--- conflicted
+++ resolved
@@ -162,11 +162,7 @@
 			if newMsg.channel == private {
 				err = proc.dkg.HandlePrivateMsg(newMsg.orig, newMsg.data)
 			} else {
-<<<<<<< HEAD
-				err = proc.dkg.HandleBroadcastedMsg(newMsg.orig, newMsg.data)
-=======
 				err = proc.dkg.HandleBroadcastMsg(newMsg.orig, newMsg.data)
->>>>>>> 7193fb2e
 			}
 			if err != nil {
 				log.Fatal().Err(err).Msg("failed to receive DKG mst")
