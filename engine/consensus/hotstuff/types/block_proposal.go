--- conflicted
+++ resolved
@@ -3,8 +3,7 @@
 type BlockProposal struct {
 	Block            *Block
 	ConsensusPayload *ConsensusPayload
-<<<<<<< HEAD
-	Signature        *Signature
+	Signature        *Signature // CAUTION: this is sign(Block), i.e. it does NOT include ConsensusPayload
 }
 
 func NewBlockProposal(block *Block, consensusPayload *ConsensusPayload) *BlockProposal {
@@ -13,11 +12,7 @@
 		ConsensusPayload: consensusPayload,
 	}
 }
-=======
-	Signature        *Signature // CAUTION: this is sign(Block), i.e. it does NOT include ConsensusPayload
-}
 
 func (b *BlockProposal) QC() *QuorumCertificate { return b.Block.QC }
 func (b *BlockProposal) View() uint64           { return b.Block.View }
-func (b *BlockProposal) BlockMRH() []byte       { return b.Block.BlockMRH() }
->>>>>>> 29ea0945
+func (b *BlockProposal) BlockMRH() []byte       { return b.Block.BlockMRH() }