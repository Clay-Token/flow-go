package types

<<<<<<< HEAD
type AggregatedSignature struct {
	RawSignature []byte
	Signers      []bool
=======
import "fmt"

type AggregatedSignature struct {
	RawSignature []byte
	Signers      []bool
}

type RawSignature = [32]byte

// FromSignatures builds an aggregated signature from a slice of signature and a signerCount
// sigs is the slice of signatures from all the signers
// signers is the flag from the entire identity list for who signed it and who didn't.
func FromSignatures(sigs []*Signature, signerCount uint32) (*AggregatedSignature, error) {
	rawSigs := make([]RawSignature, len(sigs))
	signers := make([]bool, signerCount)

	for i, sig := range sigs {
		rawSigs[i] = sig.RawSignature

		// double check the SignerIdx must be fall into the valid range: [0, signerCount - 1]
		if sig.SignerIdx >= signerCount {
			return nil, fmt.Errorf("cannot make aggregated signature, due to invalid SignerIdx: %v, or signerCount: %v", sig.SignerIdx, signerCount)
		}

		// set signer to be true at the signer index
		signers[sig.SignerIdx] = true
	}

	aggRawSig := buildAggregatedSignature(rawSigs, signers)

	return &AggregatedSignature{
		RawSignature: aggRawSig,
		Signers:      signers,
	}, nil
}

// buildAggregatedSignature will use cryto library to generate aggregated signature
func buildAggregatedSignature(sigs []RawSignature, signers []bool) []byte {
	panic("TODO")
}

// Verify that the aggregated signature contains a signature from a given public key for signing the given hash
// hash - the hash of signature
// pubkey - the public key to verify if its signature over the hash is included in the aggregated signature
func (a AggregatedSignature) Verify(hash []byte, pubkey [32]byte) bool {
	return verifyAggregatedSignature(a.RawSignature, hash, pubkey)
}

func verifyAggregatedSignature(sig []byte, hash []byte, pubkey [32]byte) bool {
	panic("TODO")
>>>>>>> 0085484d
}<|MERGE_RESOLUTION|>--- conflicted
+++ resolved
@@ -1,10 +1,5 @@
 package types
 
-<<<<<<< HEAD
-type AggregatedSignature struct {
-	RawSignature []byte
-	Signers      []bool
-=======
 import "fmt"
 
 type AggregatedSignature struct {
@@ -55,5 +50,4 @@
 
 func verifyAggregatedSignature(sig []byte, hash []byte, pubkey [32]byte) bool {
 	panic("TODO")
->>>>>>> 0085484d
 }