package execution_test

import (
	"context"
	"testing"
	"time"

	"github.com/stretchr/testify/assert"
	"github.com/stretchr/testify/mock"
	"github.com/stretchr/testify/require"
	"github.com/vmihailenco/msgpack"

	"github.com/onflow/flow-go/engine"
	execTestutil "github.com/onflow/flow-go/engine/execution/testutil"
	"github.com/onflow/flow-go/engine/testutil"
	testmock "github.com/onflow/flow-go/engine/testutil/mock"
	"github.com/onflow/flow-go/model/flow"
	"github.com/onflow/flow-go/model/messages"
	network "github.com/onflow/flow-go/network/mock"
	"github.com/onflow/flow-go/network/stub"
	"github.com/onflow/flow-go/utils/unittest"
)

func sendBlock(exeNode *testmock.ExecutionNode, from flow.Identifier, proposal *messages.BlockProposal) error {
	return exeNode.FollowerEngine.Process(from, proposal)
}

// Test when the ingestion engine receives a block, it will
// request collections from collection node, and send ER to
// verification node and consensus node.
// create a block that has two collections: col1 and col2;
// col1 has tx1 and tx2, col2 has tx3 and tx4.
// create another child block which will trigger the parent
// block to valid and be passed to the ingestion engine
func TestExecutionFlow(t *testing.T) {
	hub := stub.NewNetworkHub()

	chainID := flow.Testnet

	colID := unittest.IdentityFixture(unittest.WithRole(flow.RoleCollection))
	conID := unittest.IdentityFixture(unittest.WithRole(flow.RoleConsensus))
	exeID := unittest.IdentityFixture(unittest.WithRole(flow.RoleExecution))
	verID := unittest.IdentityFixture(unittest.WithRole(flow.RoleVerification))

	identities := unittest.CompleteIdentitySet(colID, conID, exeID, verID)

	// create execution node
	exeNode := testutil.ExecutionNode(t, hub, exeID, identities, 21, chainID)
	exeNode.Ready()
	defer exeNode.Done()

	genesis, err := exeNode.State.AtHeight(0).Head()
	require.NoError(t, err)

	tx1 := flow.TransactionBody{
		Script: []byte("transaction { execute { log(1) } }"),
	}

	tx2 := flow.TransactionBody{
		Script: []byte("transaction { execute { log(2) } }"),
	}

	tx3 := flow.TransactionBody{
		Script: []byte("transaction { execute { log(3) } }"),
	}

	tx4 := flow.TransactionBody{
		Script: []byte("transaction { execute { log(4) } }"),
	}

	col1 := flow.Collection{Transactions: []*flow.TransactionBody{&tx1, &tx2}}
	col2 := flow.Collection{Transactions: []*flow.TransactionBody{&tx3, &tx4}}

	collections := map[flow.Identifier]*flow.Collection{
		col1.ID(): &col1,
		col2.ID(): &col2,
	}

	block := unittest.BlockWithParentAndProposerFixture(genesis, conID.NodeID)
	block.SetPayload(flow.Payload{
		Guarantees: []*flow.CollectionGuarantee{
			{
				CollectionID:     col1.ID(),
				SignerIDs:        []flow.Identifier{colID.NodeID},
				ReferenceBlockID: genesis.ID(),
			},
			{
				CollectionID:     col2.ID(),
				SignerIDs:        []flow.Identifier{colID.NodeID},
				ReferenceBlockID: genesis.ID(),
			},
		},
	})

	child := unittest.BlockWithParentAndProposerFixture(block.Header, conID.NodeID)

	collectionNode := testutil.GenericNode(t, hub, colID, identities, chainID)
	defer collectionNode.Done()
	verificationNode := testutil.GenericNode(t, hub, verID, identities, chainID)
	defer verificationNode.Done()
	consensusNode := testutil.GenericNode(t, hub, conID, identities, chainID)
	defer consensusNode.Done()

	// create collection node that can respond collections to execution node
	// check collection node received the collection request from execution node
	providerEngine := new(network.Engine)
	provConduit, _ := collectionNode.Net.Register(engine.ProvideCollections, providerEngine)
	providerEngine.On("Submit", exeID.NodeID, mock.Anything).
		Run(func(args mock.Arguments) {
			originID := args.Get(0).(flow.Identifier)
			req := args.Get(1).(*messages.EntityRequest)

			var entities []flow.Entity
			for _, entityID := range req.EntityIDs {
				coll, exists := collections[entityID]
				require.True(t, exists)
				entities = append(entities, coll)
			}

			var blobs [][]byte
			for _, entity := range entities {
				blob, _ := msgpack.Marshal(entity)
				blobs = append(blobs, blob)
			}

			res := &messages.EntityResponse{
				Nonce:     req.Nonce,
				EntityIDs: req.EntityIDs,
				Blobs:     blobs,
			}

			err := provConduit.Submit(res, originID)
			assert.NoError(t, err)
		}).
		Once().
		Return(nil)

	var receipt *flow.ExecutionReceipt

	// create verification engine that can create approvals and send to consensus nodes
	// check the verification engine received the ER from execution node
	verificationEngine := new(network.Engine)
	_, _ = verificationNode.Net.Register(engine.ReceiveReceipts, verificationEngine)
	verificationEngine.On("Submit", exeID.NodeID, mock.Anything).
		Run(func(args mock.Arguments) {
			receipt, _ = args[1].(*flow.ExecutionReceipt)

			assert.Equal(t, block.ID(), receipt.ExecutionResult.BlockID)
		}).
		Return(nil).
		Once()

	// create consensus engine that accepts the result
	// check the consensus engine has received the result from execution node
	consensusEngine := new(network.Engine)
	_, _ = consensusNode.Net.Register(engine.ReceiveReceipts, consensusEngine)
	consensusEngine.On("Submit", exeID.NodeID, mock.Anything).
		Run(func(args mock.Arguments) {
			receipt, _ = args[1].(*flow.ExecutionReceipt)

			assert.Equal(t, block.ID(), receipt.ExecutionResult.BlockID)
			assert.Equal(t, len(collections), len(receipt.ExecutionResult.Chunks)-1) // don't count system chunk

			for i, chunk := range receipt.ExecutionResult.Chunks {
				assert.EqualValues(t, i, chunk.CollectionIndex)
			}
		}).
		Return(nil).
		Once()

	// submit block from consensus node
	err = sendBlock(&exeNode, conID.NodeID, unittest.ProposalFromBlock(&block))
	require.NoError(t, err)

	// submit the child block from consensus node, which trigger the parent block
	// to be passed to BlockProcessable
	err = sendBlock(&exeNode, conID.NodeID, unittest.ProposalFromBlock(&child))
	require.NoError(t, err)

	require.Eventually(t, func() bool {
		// when sendBlock returned, ingestion engine might not have processed
		// the block yet, because the process is async. we have to wait
		hub.DeliverAll()
		return receipt != nil
	}, time.Second*10, time.Millisecond*500)

	// check that the block has been executed.
	exeNode.AssertHighestExecutedBlock(t, block.Header)

	providerEngine.AssertExpectations(t)
	verificationEngine.AssertExpectations(t)
	consensusEngine.AssertExpectations(t)
}

func deployContractBlock(t *testing.T, conID *flow.Identity, colID *flow.Identity, chain flow.Chain, seq uint64, parent *flow.Header, ref *flow.Header) (
	*flow.TransactionBody, *flow.Collection, flow.Block, *messages.BlockProposal, uint64) {
	// make tx
	tx := execTestutil.DeployCounterContractTransaction(chain.ServiceAddress(), chain)
	err := execTestutil.SignTransactionAsServiceAccount(tx, seq, chain)
	require.NoError(t, err)

	// make collection
	col := &flow.Collection{Transactions: []*flow.TransactionBody{tx}}

	// make block
	block := unittest.BlockWithParentAndProposerFixture(parent, conID.NodeID)
	block.SetPayload(flow.Payload{
		Guarantees: []*flow.CollectionGuarantee{
			{
				CollectionID:     col.ID(),
				SignerIDs:        []flow.Identifier{colID.NodeID},
				ReferenceBlockID: ref.ID(),
			},
		},
	})

	// make proposal
	proposal := unittest.ProposalFromBlock(&block)

	return tx, col, block, proposal, seq + 1
}

func makePanicBlock(t *testing.T, conID *flow.Identity, colID *flow.Identity, chain flow.Chain, seq uint64, parent *flow.Header, ref *flow.Header) (
	*flow.TransactionBody, *flow.Collection, flow.Block, *messages.BlockProposal, uint64) {
	// make tx
	tx := execTestutil.CreateCounterPanicTransaction(chain.ServiceAddress(), chain.ServiceAddress())
	err := execTestutil.SignTransactionAsServiceAccount(tx, seq, chain)
	require.NoError(t, err)

	// make collection
	col := &flow.Collection{Transactions: []*flow.TransactionBody{tx}}

	// make block
	block := unittest.BlockWithParentAndProposerFixture(parent, conID.NodeID)
	block.SetPayload(flow.Payload{
		Guarantees: []*flow.CollectionGuarantee{
			{CollectionID: col.ID(), SignerIDs: []flow.Identifier{colID.NodeID}, ReferenceBlockID: ref.ID()},
		},
	})

	proposal := unittest.ProposalFromBlock(&block)

	return tx, col, block, proposal, seq + 1
}

func makeSuccessBlock(t *testing.T, conID *flow.Identity, colID *flow.Identity, chain flow.Chain, seq uint64, parent *flow.Header, ref *flow.Header) (
	*flow.TransactionBody, *flow.Collection, flow.Block, *messages.BlockProposal, uint64) {
	tx := execTestutil.AddToCounterTransaction(chain.ServiceAddress(), chain.ServiceAddress())
	err := execTestutil.SignTransactionAsServiceAccount(tx, seq, chain)
	require.NoError(t, err)

	col := &flow.Collection{Transactions: []*flow.TransactionBody{tx}}
	block := unittest.BlockWithParentAndProposerFixture(parent, conID.NodeID)
	block.SetPayload(flow.Payload{
		Guarantees: []*flow.CollectionGuarantee{
			{CollectionID: col.ID(), SignerIDs: []flow.Identifier{colID.NodeID}, ReferenceBlockID: ref.ID()},
		},
	})

	proposal := unittest.ProposalFromBlock(&block)

	return tx, col, block, proposal, seq + 1
}

// Test the following behaviors:
// (1) ENs sync statecommitment with each other
// (2) a failed transaction will not change statecommitment
//
// We prepare 3 transactions in 3 blocks:
// tx1 will deploy a contract
// tx2 will always panic
// tx3 will be succeed and change statecommitment
// and then create 2 EN nodes, both have tx1 executed. To test the synchronisation,
// we send tx2 and tx3 in 2 blocks to only EN1, and check that tx2 will not change statecommitment for
// verifying behavior (1);
// and check EN2 should have the same statecommitment as EN1 since they sync
// with each other for verifying behavior (2).
// TODO: state sync is disabled, we are only verifying 2) for now.
func TestExecutionStateSyncMultipleExecutionNodes(t *testing.T) {
	hub := stub.NewNetworkHub()

	chainID := flow.Mainnet

	colID := unittest.IdentityFixture(unittest.WithRole(flow.RoleCollection))
	conID := unittest.IdentityFixture(unittest.WithRole(flow.RoleConsensus))
	exe1ID := unittest.IdentityFixture(unittest.WithRole(flow.RoleExecution))
	// exe2ID := unittest.IdentityFixture(unittest.WithRole(flow.RoleExecution))

	identities := unittest.CompleteIdentitySet(colID, conID, exe1ID)

	collectionNode := testutil.GenericNode(t, hub, colID, identities, chainID)
	defer collectionNode.Done()
	consensusNode := testutil.GenericNode(t, hub, conID, identities, chainID)
	defer consensusNode.Done()
	exe1Node := testutil.ExecutionNode(t, hub, exe1ID, identities, 27, chainID)
	exe1Node.Ready()
	defer exe1Node.Done()

	genesis, err := exe1Node.State.AtHeight(0).Head()
	require.NoError(t, err)

	seq := uint64(0)

	chain := exe1Node.ChainID.Chain()

	// transaction that will change state and succeed, used to test that state commitment changes
	// genesis <- block1 [tx1] <- block2 [tx2] <- block3 [tx3] <- child
	_, col1, block1, proposal1, seq := deployContractBlock(t, conID, colID, chain, seq, genesis, genesis)

	_, col2, block2, proposal2, seq := makePanicBlock(t, conID, colID, chain, seq, block1.Header, genesis)

	_, col3, block3, proposal3, seq := makeSuccessBlock(t, conID, colID, chain, seq, block2.Header, genesis)

	_, _, _, proposal4, _ := makeSuccessBlock(t, conID, colID, chain, seq, block3.Header, genesis)
	// seq++

	// setup mocks and assertions
	collectionEngine := mockCollectionEngineToReturnCollections(
		t,
		&collectionNode,
		[]*flow.Collection{col1, col2, col3},
	)

	receiptsReceived := 0

	consensusEngine := new(network.Engine)
	_, _ = consensusNode.Net.Register(engine.ReceiveReceipts, consensusEngine)
	consensusEngine.On("Submit", mock.Anything, mock.Anything).
		Run(func(args mock.Arguments) {
			receiptsReceived++
			originID := args[0].(flow.Identifier)
			receipt := args[1].(*flow.ExecutionReceipt)
			finalState, _ := receipt.ExecutionResult.FinalStateCommitment()
			consensusNode.Log.Debug().
				Hex("origin", originID[:]).
				Hex("block", receipt.ExecutionResult.BlockID[:]).
				Hex("commit", finalState).
				Msg("execution receipt delivered")
		}).Return(nil)

	// submit block2 from consensus node to execution node 1
	err = sendBlock(&exe1Node, conID.NodeID, proposal1)
	require.NoError(t, err)

	err = sendBlock(&exe1Node, conID.NodeID, proposal2)
	assert.NoError(t, err)

	// ensure block 1 has been executed
	hub.DeliverAllEventually(t, func() bool {
		return receiptsReceived == 1
	})
	exe1Node.AssertHighestExecutedBlock(t, block1.Header)

	scExe1Genesis, err := exe1Node.ExecutionState.StateCommitmentByBlockID(context.Background(), genesis.ID())
	assert.NoError(t, err)

	scExe1Block1, err := exe1Node.ExecutionState.StateCommitmentByBlockID(context.Background(), block1.ID())
	assert.NoError(t, err)
	assert.NotEqual(t, scExe1Genesis, scExe1Block1)

	// submit block 3 and block 4 from consensus node to execution node 1 (who have block1),
	err = sendBlock(&exe1Node, conID.NodeID, proposal3)
	assert.NoError(t, err)

	err = sendBlock(&exe1Node, conID.NodeID, proposal4)
	assert.NoError(t, err)

	// ensure block 1, 2 and 3 have been executed
	hub.DeliverAllEventually(t, func() bool {
		return receiptsReceived == 3
	})

	// ensure state has been synced across both nodes
	exe1Node.AssertHighestExecutedBlock(t, block3.Header)
	// exe2Node.AssertHighestExecutedBlock(t, block3.Header)

	// verify state commitment of block 2 is the same as block 1, since tx failed
	scExe1Block2, err := exe1Node.ExecutionState.StateCommitmentByBlockID(context.Background(), block2.ID())
	assert.NoError(t, err)
	assert.Equal(t, scExe1Block1, scExe1Block2)

	collectionEngine.AssertExpectations(t)
	consensusEngine.AssertExpectations(t)
}

func mockCollectionEngineToReturnCollections(t *testing.T, collectionNode *testmock.GenericNode, cols []*flow.Collection) *network.Engine {
	collectionEngine := new(network.Engine)
	colConduit, _ := collectionNode.Net.Register(engine.RequestCollections, collectionEngine)

	// make lookup
	colMap := make(map[flow.Identifier][]byte)
	for _, col := range cols {
		blob, _ := msgpack.Marshal(col)
		colMap[col.ID()] = blob
	}
	collectionEngine.On("Submit", mock.Anything, mock.Anything).
		Run(func(args mock.Arguments) {
			originID := args[0].(flow.Identifier)
			req := args[1].(*messages.EntityRequest)
			blob, ok := colMap[req.EntityIDs[0]]
			if !ok {
				assert.FailNow(t, "requesting unexpected collection", req.EntityIDs[0])
			}
<<<<<<< HEAD
		}).Return(nil)

	receiptsReceived := 0

	// register consensus engine to track receipts
	consensusEngine := new(network.Engine)
	_, _ = consensusNode.Net.Register(engine.ReceiveReceipts, consensusEngine)
	consensusEngine.On("Submit", mock.Anything, mock.Anything).
		Run(func(args mock.Arguments) {
			receiptsReceived++
			originID := args[0].(flow.Identifier)
			receipt := args[1].(*flow.ExecutionReceipt)
			finalState, _ := receipt.ExecutionResult.FinalStateCommitment()
			consensusNode.Log.Debug().
				Hex("origin", originID[:]).
				Hex("block", receipt.ExecutionResult.BlockID[:]).
				Hex("commit", finalState).
				Msg("execution receipt delivered")

		}).Return(nil)

	// submit block2 from consensus node to execution node
	exeNode.IngestionEngine.Submit(conID.NodeID, proposal2)

	// ensure block 1 has been executed
	hub.DeliverAllEventuallyUntil(t, func() bool {
		return receiptsReceived == 2
	}, 30*time.Second, 500*time.Millisecond)

	// ensure blocks have been executed
	exeNode.AssertHighestExecutedBlock(t, block2.Header)

	scExeGenesis, err := exeNode.ExecutionState.StateCommitmentByBlockID(context.Background(), genesis.ID())
	assert.NoError(t, err)
	scExeBlock2, err := exeNode.ExecutionState.StateCommitmentByBlockID(context.Background(), block2.ID())
	assert.NoError(t, err)
	assert.Equal(t, scExeGenesis, scExeBlock2)

	syncEngine.AssertExpectations(t)
=======
			res := &messages.EntityResponse{Blobs: [][]byte{blob}, EntityIDs: req.EntityIDs[:1]}
			err := colConduit.Submit(res, originID)
			assert.NoError(t, err)
		}).
		Return(nil).
		Times(len(cols))
	return collectionEngine
>>>>>>> 3989fe74
}

// Test the receipt will be sent to multiple verification nodes
func TestBroadcastToMultipleVerificationNodes(t *testing.T) {
	hub := stub.NewNetworkHub()

	chainID := flow.Mainnet

	colID := unittest.IdentityFixture(unittest.WithRole(flow.RoleCollection))
	conID := unittest.IdentityFixture(unittest.WithRole(flow.RoleConsensus))
	exeID := unittest.IdentityFixture(unittest.WithRole(flow.RoleExecution))
	ver1ID := unittest.IdentityFixture(unittest.WithRole(flow.RoleVerification))
	ver2ID := unittest.IdentityFixture(unittest.WithRole(flow.RoleVerification))

	identities := unittest.CompleteIdentitySet(colID, conID, exeID, ver1ID, ver2ID)

	exeNode := testutil.ExecutionNode(t, hub, exeID, identities, 21, chainID)
	exeNode.Ready()
	defer exeNode.Done()

	verification1Node := testutil.GenericNode(t, hub, ver1ID, identities, chainID)
	defer verification1Node.Done()
	verification2Node := testutil.GenericNode(t, hub, ver2ID, identities, chainID)
	defer verification2Node.Done()

	genesis, err := exeNode.State.AtHeight(0).Head()
	require.NoError(t, err)

	block := unittest.BlockWithParentAndProposerFixture(genesis, conID.NodeID)
	block.Header.View = 42
	block.SetPayload(flow.Payload{})
	proposal := unittest.ProposalFromBlock(&block)

	child := unittest.BlockWithParentAndProposerFixture(block.Header, conID.NodeID)

	actualCalls := 0

	var receipt *flow.ExecutionReceipt

	verificationEngine := new(network.Engine)
	_, _ = verification1Node.Net.Register(engine.ReceiveReceipts, verificationEngine)
	_, _ = verification2Node.Net.Register(engine.ReceiveReceipts, verificationEngine)
	verificationEngine.On("Submit", exeID.NodeID, mock.Anything).
		Run(func(args mock.Arguments) {
			actualCalls++
			receipt, _ = args[1].(*flow.ExecutionReceipt)

			assert.Equal(t, block.ID(), receipt.ExecutionResult.BlockID)
		}).
		Return(nil)

	err = sendBlock(&exeNode, exeID.NodeID, proposal)
	require.NoError(t, err)

	err = sendBlock(&exeNode, conID.NodeID, unittest.ProposalFromBlock(&child))
	require.NoError(t, err)

	hub.DeliverAllEventually(t, func() bool {
		return actualCalls == 2
	})

	verificationEngine.AssertExpectations(t)
}

// Test that when received the same state delta for the second time,
// the delta will be saved again without causing any error.
// func TestReceiveTheSameDeltaMultipleTimes(t *testing.T) {
// 	hub := stub.NewNetworkHub()
//
// 	chainID := flow.Mainnet
//
// 	colID := unittest.IdentityFixture(unittest.WithRole(flow.RoleCollection))
// 	exeID := unittest.IdentityFixture(unittest.WithRole(flow.RoleExecution))
// 	ver1ID := unittest.IdentityFixture(unittest.WithRole(flow.RoleVerification))
// 	ver2ID := unittest.IdentityFixture(unittest.WithRole(flow.RoleVerification))
//
// 	identities := unittest.CompleteIdentitySet(colID, exeID, ver1ID, ver2ID)
//
// 	exeNode := testutil.ExecutionNode(t, hub, exeID, identities, 21, chainID)
// 	defer exeNode.Done()
//
// 	genesis, err := exeNode.State.AtHeight(0).Head()
// 	require.NoError(t, err)
//
// 	delta := unittest.StateDeltaWithParentFixture(genesis)
// 	delta.ExecutableBlock.StartState = unittest.GenesisStateCommitment
// 	delta.EndState = unittest.GenesisStateCommitment
//
// 	fmt.Printf("block id: %v, delta for block (%v)'s parent id: %v\n", genesis.ID(), delta.Block.ID(), delta.ParentID())
// 	exeNode.IngestionEngine.SubmitLocal(delta)
// 	time.Sleep(time.Second)
//
// 	exeNode.IngestionEngine.SubmitLocal(delta)
// 	// handling the same delta again to verify the DB calls in saveExecutionResults
// 	// are idempotent, if they weren't, it will hit log.Fatal and crash before
// 	// sleep is done
// 	time.Sleep(time.Second)
//
// }<|MERGE_RESOLUTION|>--- conflicted
+++ resolved
@@ -401,47 +401,6 @@
 			if !ok {
 				assert.FailNow(t, "requesting unexpected collection", req.EntityIDs[0])
 			}
-<<<<<<< HEAD
-		}).Return(nil)
-
-	receiptsReceived := 0
-
-	// register consensus engine to track receipts
-	consensusEngine := new(network.Engine)
-	_, _ = consensusNode.Net.Register(engine.ReceiveReceipts, consensusEngine)
-	consensusEngine.On("Submit", mock.Anything, mock.Anything).
-		Run(func(args mock.Arguments) {
-			receiptsReceived++
-			originID := args[0].(flow.Identifier)
-			receipt := args[1].(*flow.ExecutionReceipt)
-			finalState, _ := receipt.ExecutionResult.FinalStateCommitment()
-			consensusNode.Log.Debug().
-				Hex("origin", originID[:]).
-				Hex("block", receipt.ExecutionResult.BlockID[:]).
-				Hex("commit", finalState).
-				Msg("execution receipt delivered")
-
-		}).Return(nil)
-
-	// submit block2 from consensus node to execution node
-	exeNode.IngestionEngine.Submit(conID.NodeID, proposal2)
-
-	// ensure block 1 has been executed
-	hub.DeliverAllEventuallyUntil(t, func() bool {
-		return receiptsReceived == 2
-	}, 30*time.Second, 500*time.Millisecond)
-
-	// ensure blocks have been executed
-	exeNode.AssertHighestExecutedBlock(t, block2.Header)
-
-	scExeGenesis, err := exeNode.ExecutionState.StateCommitmentByBlockID(context.Background(), genesis.ID())
-	assert.NoError(t, err)
-	scExeBlock2, err := exeNode.ExecutionState.StateCommitmentByBlockID(context.Background(), block2.ID())
-	assert.NoError(t, err)
-	assert.Equal(t, scExeGenesis, scExeBlock2)
-
-	syncEngine.AssertExpectations(t)
-=======
 			res := &messages.EntityResponse{Blobs: [][]byte{blob}, EntityIDs: req.EntityIDs[:1]}
 			err := colConduit.Submit(res, originID)
 			assert.NoError(t, err)
@@ -449,7 +408,6 @@
 		Return(nil).
 		Times(len(cols))
 	return collectionEngine
->>>>>>> 3989fe74
 }
 
 // Test the receipt will be sent to multiple verification nodes
