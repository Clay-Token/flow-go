package finder

import (
	"context"
	"fmt"
	"sync"
	"time"

	"github.com/opentracing/opentracing-go"
	"github.com/rs/zerolog"

	"github.com/onflow/flow-go/consensus/hotstuff/model"
	"github.com/onflow/flow-go/engine"
	"github.com/onflow/flow-go/model/flow"
	"github.com/onflow/flow-go/model/verification"
	"github.com/onflow/flow-go/module"
	"github.com/onflow/flow-go/module/mempool"
	"github.com/onflow/flow-go/module/trace"
	"github.com/onflow/flow-go/network"
	"github.com/onflow/flow-go/state/protocol"
	"github.com/onflow/flow-go/storage"
	"github.com/onflow/flow-go/utils/logging"
)

// Engine receives receipts and passes them to the match engine if the block of the receipt is available
// and the verification node is staked at the block ID of the result part of receipt.
//
// A receipt follows a lifecycle in this engine:
// cached: the receipt is received but not handled yet.
// pending: the receipt is handled, but its corresponding block has not received at this node yet.
// discarded: the receipt's block has received, but this verification node has not staked at block of the receipt.
// ready: the receipt's block has received, and this verification node is staked for that block,
// hence receipt's result is  ready to be forwarded to match engine
// processed: the receipt's result has been forwarded to matching engine.
//
// This engine ensures that each (ready) result is passed to match engine only once.
// Hence, among concurrent ready receipts with shared result, only one instance of result is passed to match engine.
type Engine struct {
	unit                     *engine.Unit
	log                      zerolog.Logger
	metrics                  module.VerificationMetrics
	me                       module.Local
	match                    network.Engine
	state                    protocol.State
	cachedReceipts           mempool.ReceiptDataPacks // used to keep incoming receipts before checking
	pendingReceipts          mempool.ReceiptDataPacks // used to keep the receipts pending for a block as mempool
	readyReceipts            mempool.ReceiptDataPacks // used to keep the receipts ready for process
	headerStorage            storage.Headers          // used to check block existence before verifying
	processedResultIDs       mempool.Identifiers      // used to keep track of the processed results
	discardedResultIDs       mempool.Identifiers      // used to keep track of discarded results while node was not staked for epoch
	blockIDsCache            mempool.Identifiers      // used as a cache to keep track of new finalized blocks
	pendingReceiptIDsByBlock mempool.IdentifierMap    // used as a mapping to keep track of receipts associated with a block
	receiptIDsByResult       mempool.IdentifierMap    // used as a mapping to keep track of receipts with the same result
	processInterval          time.Duration            // used to define intervals at which engine moves receipts through pipeline
	tracer                   module.Tracer
}

func New(
	log zerolog.Logger,
	metrics module.VerificationMetrics,
	tracer module.Tracer,
	net module.Network,
	me module.Local,
	state protocol.State,
	match network.Engine,
	cachedReceipts mempool.ReceiptDataPacks,
	pendingReceipts mempool.ReceiptDataPacks,
	readyReceipts mempool.ReceiptDataPacks,
	headerStorage storage.Headers,
	processedResultIDs mempool.Identifiers,
	discardedResultIDs mempool.Identifiers,
	pendingReceiptIDsByBlock mempool.IdentifierMap,
	receiptsIDsByResult mempool.IdentifierMap,
	blockIDsCache mempool.Identifiers,
	processInterval time.Duration,
) (*Engine, error) {
	e := &Engine{
		unit:                     engine.NewUnit(),
		log:                      log.With().Str("engine", "finder").Logger(),
		metrics:                  metrics,
		me:                       me,
		state:                    state,
		match:                    match,
		headerStorage:            headerStorage,
		cachedReceipts:           cachedReceipts,
		pendingReceipts:          pendingReceipts,
		readyReceipts:            readyReceipts,
		processedResultIDs:       processedResultIDs,
		discardedResultIDs:       discardedResultIDs,
		pendingReceiptIDsByBlock: pendingReceiptIDsByBlock,
		receiptIDsByResult:       receiptsIDsByResult,
		blockIDsCache:            blockIDsCache,
		processInterval:          processInterval,
		tracer:                   tracer,
	}

	_, err := net.Register(engine.ReceiveReceipts, e)
	if err != nil {
		return nil, fmt.Errorf("could not register engine on execution receipt provider channel: %w", err)
	}
	return e, nil
}

// Ready returns a channel that is closed when the finder engine is ready.
func (e *Engine) Ready() <-chan struct{} {
	// Runs a periodic check to iterate over receipts and move them through the pipeline.
	// If onTimer takes longer than processInterval, the next call will be blocked until the previous
	// call has finished. That being said, there won't be two onTimer running in parallel.
	// See test cases for LaunchPeriodically
	e.unit.LaunchPeriodically(e.onTimer, e.processInterval, time.Duration(0))
	return e.unit.Ready()
}

// Done returns a channel that is closed when the verifier engine is done.
func (e *Engine) Done() <-chan struct{} {
	return e.unit.Done()
}

// SubmitLocal submits an event originating on the local node.
func (e *Engine) SubmitLocal(event interface{}) {
	e.Submit(e.me.NodeID(), event)
}

// Submit submits the given event from the node with the given origin ID
// for processing in a non-blocking manner. It returns instantly and logs
// a potential processing error internally when done.
func (e *Engine) Submit(originID flow.Identifier, event interface{}) {
	e.unit.Launch(func() {
		err := e.Process(originID, event)
		if err != nil {
			engine.LogError(e.log, err)
		}
	})
}

// ProcessLocal processes an event originating on the local node.
func (e *Engine) ProcessLocal(event interface{}) error {
	return e.Process(e.me.NodeID(), event)
}

// Process processes the given event from the node with the given origin ID in
// a blocking manner. It returns the potential processing error when done.
func (e *Engine) Process(originID flow.Identifier, event interface{}) error {
	return e.unit.Do(func() error {
		return e.process(originID, event)
	})
}

// process receives and submits an event to the finder engine for processing.
// It returns an error so the finder engine will not propagate an event unless
// it is successfully processed by the engine.
// The origin ID indicates the node which originally submitted the event to
// the peer-to-peer network.
func (e *Engine) process(originID flow.Identifier, event interface{}) error {
	switch resource := event.(type) {
	case *flow.ExecutionReceipt:
		e.handleExecutionReceiptWithTracing(originID, resource)
	default:
		return fmt.Errorf("invalid event type (%T)", event)
	}

	return nil
}

// handleExecutionReceiptWithTracing receives an execution receipt and adds it to the cached receipt mempool.
func (e *Engine) handleExecutionReceiptWithTracing(originID flow.Identifier, receipt *flow.ExecutionReceipt) {
	span, ok := e.tracer.GetSpan(receipt.ID(), trace.VERProcessExecutionReceipt)
	ctx := context.Background()
	if !ok {
		span = e.tracer.StartSpan(receipt.ID(), trace.VERProcessExecutionReceipt)
		span.SetTag("execution_receipt_id", receipt.ID())
		defer span.Finish()
	}
	ctx = opentracing.ContextWithSpan(ctx, span)

	e.tracer.WithSpanFromContext(ctx, trace.VERFindHandleExecutionReceipt, func() {
		e.handleExecutionReceipt(ctx, originID, receipt)
	})
}

// handleExecutionReceipt adds the execution receipt to the cached receipt mempool.
func (e *Engine) handleExecutionReceipt(ctx context.Context, originID flow.Identifier, receipt *flow.ExecutionReceipt) {

	receiptID := receipt.ID()
	resultID := receipt.ExecutionResult.ID()

	log := e.log.With().
		Hex("origin_id", logging.ID(originID)).
		Hex("receipt_id", logging.ID(receiptID)).
		Hex("result_id", logging.ID(resultID)).Logger()
	log.Info().
		Msg("execution receipt arrived")

	// monitoring: increases number of received execution receipts
	e.metrics.OnExecutionReceiptReceived()

	// caches receipt as a receipt data pack for further processing
	rdp := &verification.ReceiptDataPack{
		Receipt:  receipt,
		OriginID: originID,
		Ctx:      ctx,
	}

	ok := e.cachedReceipts.Add(rdp)
	log.Debug().
		Bool("added_to_cached_receipts", ok).
		Msg("execution receipt successfully handled")
}

// To implement FinalizationConsumer
func (e *Engine) OnBlockIncorporated(*model.Block) {

}

// OnFinalizedBlock is part of implementing FinalizationConsumer interface
// On receiving a block, it caches the block ID to be checked in the next onTimer loop.
//
// OnFinalizedBlock notifications are produced by the Finalization Logic whenever
// a block has been finalized. They are emitted in the order the blocks are finalized.
// Prerequisites:
// Implementation must be concurrency safe; Non-blocking;
// and must handle repetition of the same events (with some processing overhead).
func (e *Engine) OnFinalizedBlock(block *model.Block) {
	ok := e.blockIDsCache.Add(block.BlockID)
	e.log.Debug().
		Bool("added_new_blocks", ok).
		Hex("block_id", logging.ID(block.BlockID)).
		Msg("new finalized block received")
}

// To implement FinalizationConsumer
func (e *Engine) OnDoubleProposeDetected(*model.Block, *model.Block) {}

// isProcessable returns true if the block for execution result is available in the storage
// otherwise it returns false. In the current version, it checks solely against the block that
// contains the collection guarantee.
func (e *Engine) isProcessable(result *flow.ExecutionResult) bool {
	// checks existence of block that result points to
	_, err := e.headerStorage.ByBlockID(result.BlockID)
	return err == nil
}

// stakedAtBlockID checks whether this instance of verification node has staked at specified block ID.
// It returns true and nil if verification node has staked at specified block ID, and returns false, and nil otherwise.
// It returns false and error if it could not extract the stake of (verification node) node at the specified block.
func (e *Engine) stakedAtBlockID(blockID flow.Identifier) (bool, error) {
	// extracts identity of verification node at block height of result
<<<<<<< HEAD
	identity, err := protocol.StakedIdentity(e.state, blockID, e.me.NodeID())
=======
	identity, err := protocol.IdentityAtBlockID(e.state, blockID, e.me.NodeID())
>>>>>>> b4caf451
	if err != nil {
		return false, fmt.Errorf("could not check if node is staked at block %v: %w", blockID, err)
	}

	if identity.Role != flow.RoleVerification {
		return false, fmt.Errorf("node is staked for an invalid role: %s", identity.Role)
	}

	staked := identity.Stake > 0
	return staked, nil
}

// processResult submits the result to the match engine.
// originID is the identifier of the node that initially sends a receipt containing this result.
// It returns true and nil if the result is submitted successfully to the match engine.
// Otherwise, it returns false, and error if the result is not going successfully to the match engine. It returns false,
// and nil, if the result has already been processed.
func (e *Engine) processResult(ctx context.Context, originID flow.Identifier, result *flow.ExecutionResult) (bool, error) {
	span, _ := e.tracer.StartSpanFromContext(ctx, trace.VERFindProcessResult)
	defer span.Finish()

	resultID := result.ID()
	log := e.log.With().Hex("result_id", logging.ID(resultID)).Logger()
	if e.processedResultIDs.Has(resultID) {
		log.Debug().Msg("result already processed")
		return false, nil
	}
	if e.discardedResultIDs.Has(resultID) {
		e.log.Debug().Msg("drops handling already discarded result")
		return false, nil
	}

	err := e.match.Process(originID, result)
	if err != nil {
		return false, fmt.Errorf("submission error to match engine: %w", err)
	}

	log.Info().Msg("result submitted to match engine")

	// monitoring: increases number of execution results sent
	e.metrics.OnExecutionResultSent()

	return true, nil
}

// onResultProcessedWithTracing is called whenever a result is processed completely and
// is passed to the match engine. It marks the result as processed, and removes
// all receipts with the same result from mempool.
func (e *Engine) onResultProcessedWithTracing(ctx context.Context, resultID flow.Identifier) {
	e.tracer.WithSpanFromContext(ctx, trace.VERFindOnResultProcessed, func() {
		e.onResultProcessed(resultID)
	})
}

// onResultProcessed marks the result as processed, and removes
// all receipts with the same result from mempool.
func (e *Engine) onResultProcessed(resultID flow.Identifier) {
	log := e.log.With().
		Hex("result_id", logging.ID(resultID)).
		Logger()

	// marks result as processed
	added := e.processedResultIDs.Add(resultID)
	if added {
		log.Debug().Msg("result marked as processed")
	}

	// extracts all receipt ids with this result
	receiptIDs, ok := e.receiptIDsByResult.Get(resultID)
	if !ok {
		log.Debug().Msg("could not retrieve receipt ids associated with this result")
	}

	// removes indices of all receipts associated with processed result
	removed := e.receiptIDsByResult.Rem(resultID)
	log.Debug().
		Bool("removed", removed).
		Msg("removes processed result id from receipt-ids-by-result")

	// drops all receipts with the same result
	for _, receiptID := range receiptIDs {
		// removes receipt from mempool
		removed := e.readyReceipts.Rem(receiptID)
		log.Debug().
			Bool("removed", removed).
			Hex("receipt_id", logging.ID(receiptID)).
			Msg("removes receipt with process result")
	}
}

// checkCachedReceiptsWithTracing iterates over the newly cached receipts and moves them
// further in the pipeline depending on whether they are processable or not.
func (e *Engine) checkCachedReceiptsWithTracing() {
	for _, rdp := range e.cachedReceipts.All() {
		e.tracer.WithSpanFromContext(rdp.Ctx, trace.VERFindCheckCachedReceipts, func() {
			e.checkCachedReceipt(rdp)
		})
	}
}

// checkCachedReceipt moves the receipt data pack further in the pipeline depending on whether it is processable or not.
// A receipt is processable if its corresponding block has been finalized.
func (e *Engine) checkCachedReceipt(rdp *verification.ReceiptDataPack) {
	receiptID := rdp.Receipt.ID()
	resultID := rdp.Receipt.ExecutionResult.ID()

	log := e.log.With().
		Hex("origin_id", logging.ID(rdp.OriginID)).
		Hex("receipt_id", logging.ID(receiptID)).
		Hex("block_id", logging.ID(rdp.Receipt.ExecutionResult.BlockID)).
		Hex("result_id", logging.ID(resultID)).Logger()

	// removes receipt from cache
	removed := e.cachedReceipts.Rem(receiptID)
	log.Debug().
		Bool("removed", removed).
		Msg("cached receipt has been removed")

	// checks if the result has already been processed or discarded
	if e.processedResultIDs.Has(resultID) {
		log.Debug().Msg("drops handling already processed result")
		return
	}
	if e.discardedResultIDs.Has(resultID) {
		log.Debug().Msg("drops handling already discarded result")
		return
	}

	ready := e.isProcessable(&rdp.Receipt.ExecutionResult)
	if !ready {
		// adds receipt to pending mempool
		added, err := e.addToPending(rdp)
		if err != nil {
			log.Debug().Err(err).Msg("could not add receipt to pending mempool")
			return
		}
		log.Debug().
			Bool("added_to_pending_mempool", added).
			Msg("cached receipt checked for adding to pending mempool")
		return
	}

	// adds receipt to ready mempool
	added, discarded, err := e.addToReady(rdp)
	if err != nil {
		log.Debug().Err(err).Msg("could not add receipt to ready mempool")
		return
	}
	log.Debug().
		Bool("added_to_discarded_mempool", discarded).
		Bool("added_to_ready_mempool", added).
		Msg("cached receipt checked for adding to ready mempool")
}

// addToReady encapsulates the logic around adding a ReceiptDataPack to ready receipts mempool.
// The ReceiptDataPack is however discarded it if finder engine is not staked at its block id.
//
// When no errors occurred, the first return value indicates
// whether or not the receipt has been added to the ready mempool, and the second return value indicates
// whether or not the receipt has been discarded due to the node being unstaked at the receipt block ID.
func (e *Engine) addToReady(receiptDataPack *verification.ReceiptDataPack) (bool, bool, error) {
	receiptID := receiptDataPack.Receipt.ID()
	resultID := receiptDataPack.Receipt.ExecutionResult.ID()
	blockID := receiptDataPack.Receipt.ExecutionResult.BlockID

	// checks whether verification node is staked at snapshot of this result's block.
	ok, err := e.stakedAtBlockID(blockID)
	if err != nil {
		return false, false, fmt.Errorf("could not verify stake of verification node for result: %w", err)
	}

	if !ok {
		discarded := e.discardedResultIDs.Add(resultID)
		return false, discarded, nil
	}

	// adds the receipt to the ready mempool
	ok = e.readyReceipts.Add(receiptDataPack)
	if !ok {
		return false, false, nil
	}

	// records the execution receipt id based on its result id
	err = e.receiptIDsByResult.Append(resultID, receiptID)
	if err != nil {
		return false, false, nil
	}

	return true, false, nil
}

// addToPending encapsulates the logic around adding a ReceiptDataPack to pending receipts mempool.
//
// When no errors occurred, the first return value indicates
// whether or not the receipt has been added to the pending mempool.
func (e *Engine) addToPending(receiptDataPack *verification.ReceiptDataPack) (bool, error) {
	receiptID := receiptDataPack.Receipt.ID()
	resultID := receiptDataPack.Receipt.ExecutionResult.ID()
	blockID := receiptDataPack.Receipt.ExecutionResult.BlockID

	ok := e.pendingReceipts.Add(receiptDataPack)
	if !ok {
		return false, nil
	}

	// marks receipt pending for its block ID
	err := e.pendingReceiptIDsByBlock.Append(blockID, receiptID)
	if err != nil {
		return false, fmt.Errorf("could not append receipt to receipt-ids-by-block mempool: %w", err)
	}

	// records the execution receipt id based on its result id
	err = e.receiptIDsByResult.Append(resultID, receiptID)
	if err != nil {
		return false, fmt.Errorf("could not append receipt to receipt-ids-by-result mempool: %w", err)
	}

	return true, nil
}

// pendingToReady receives a list of receipt identifiers and moves all their corresponding receipts
// from pending to ready mempools.
// blockID is the block identifier that all receipts are pointing to.
func (e *Engine) pendingToReady(receiptIDs flow.IdentifierList, blockID flow.Identifier) {
	for _, receiptID := range receiptIDs {
		// retrieves receipt from pending mempool
		rdp, ok := e.pendingReceipts.Get(receiptID)
		log := e.log.With().
			Hex("block_id", logging.ID(blockID)).
			Hex("receipt_id", logging.ID(receiptID)).
			Logger()
		if !ok {
			log.Debug().Msg("could not retrieve receipt from pending receipts mempool")
			continue
		}

		resultID := rdp.Receipt.ExecutionResult.ID()
		log = log.With().
			Hex("result_id", logging.ID(resultID)).
			Logger()

		e.tracer.WithSpanFromContext(rdp.Ctx, trace.VERFindCheckPendingReceipts, func() {
			// moves receipt from pending to ready mempool
			removed := e.pendingReceipts.Rem(receiptID)
			log.Debug().
				Bool("removed", removed).
				Msg("removes receipt from pending receipts")

			added := e.readyReceipts.Add(rdp)
			log.Debug().
				Bool("added", added).
				Msg("adds receipt to ready receipts")
		})
	}
}

// discardReceiptsFromPending receives a list of receipt ids, and removes
// all receipts from the pending receipts mempool and marks their execution result as discarded.
// blockID is the block identifier that all receipts are pointing to.
//
// finder engine discards a receipt if it is not staked at block id of that receipt.
func (e *Engine) discardReceiptsFromPending(receiptIDs flow.IdentifierList, blockID flow.Identifier) {
	for _, receiptID := range receiptIDs {
		log := e.log.With().
			Hex("block_id", logging.ID(blockID)).
			Hex("receipt_id", logging.ID(receiptID)).
			Logger()
		// retrieves receipt from pending mempool
		rdp, ok := e.pendingReceipts.Get(receiptID)
		if !ok {
			log.Debug().Msg("could not retrieve receipt from pending receipts mempool")
			continue
		}

		resultID := rdp.Receipt.ExecutionResult.ID()
		log = log.With().
			Hex("result_id", logging.ID(resultID)).
			Logger()

		e.tracer.WithSpanFromContext(rdp.Ctx, trace.VERFindCheckPendingReceipts, func() {
			// marks result id of receipt as discarded.
			added := e.discardedResultIDs.Add(resultID)
			log.Debug().
				Bool("added_to_discard_pool", added).
				Msg("execution result marks discarded")

			// removes receipt from pending receipt
			removed := e.pendingReceipts.Rem(receiptID)
			log.Debug().
				Bool("removed", removed).
				Msg("removes receipt from pending receipts")
		})
	}
}

// checkPendingReceipts iterates over the new cached finalized blocks. It moves
// their corresponding receipt from pending to ready memory pool.
func (e *Engine) checkPendingReceipts() {
	for _, blockID := range e.blockIDsCache.All() {
		// removes blockID from new blocks mempool
		removed := e.blockIDsCache.Rem(blockID)
		log := e.log.With().
			Hex("block_id", logging.ID(blockID)).
			Logger()

		log.Debug().
			Bool("removed", removed).
			Msg("removes block id from cached block ids")

		// retrieves all receipts that are pending for this block
		receiptIDs, ok := e.pendingReceiptIDsByBlock.Get(blockID)
		if !ok {
			// no pending receipt for this block
			log.Debug().Msg("no pending receipt for block")
			continue
		}
		log.Debug().
			Int("receipt_num", len(receiptIDs)).
			Msg("retrieved receipt ids pending for block")

		// removes list of receipt ids for this block
		removed = e.pendingReceiptIDsByBlock.Rem(blockID)
		log.Debug().
			Bool("removed", removed).
			Msg("removes all receipt ids pending for block")

		// checks whether verification node is staked at snapshot of this block id/
		ok, err := e.stakedAtBlockID(blockID)
		if err != nil {
			e.log.Debug().
				Err(err).
				Msg("could verify stake of verification node for result")
			continue
		}

		if !ok {
			// node is not staked at block id
			// discards all pending receipts for this block id.
			e.discardReceiptsFromPending(receiptIDs, blockID)
			continue
		}

		// moves receipts from pending to ready
		e.pendingToReady(receiptIDs, blockID)
	}
}

// checkReadyReceiptsWithTracing iterates over receipts ready for process and processes them.
func (e *Engine) checkReadyReceiptsWithTracing() {
	for _, rdp := range e.readyReceipts.All() {
		e.tracer.WithSpanFromContext(rdp.Ctx, trace.VERFindCheckReadyReceipts, func() {
			e.checkReadyReceipt(rdp)
		})
	}
}

// checkReadyReceipt iterates over receipts ready for process and processes them.
func (e *Engine) checkReadyReceipt(rdp *verification.ReceiptDataPack) {
	receiptID := rdp.Receipt.ID()
	resultID := rdp.Receipt.ExecutionResult.ID()

	ok, err := e.processResult(rdp.Ctx, rdp.OriginID, &rdp.Receipt.ExecutionResult)
	if err != nil {
		e.log.Error().
			Err(err).
			Hex("receipt_id", logging.ID(receiptID)).
			Hex("result_id", logging.ID(resultID)).
			Msg("could not process result")
		return
	}

	if !ok {
		// result has already been processed, no cleanup is needed
		return
	}

	// performs clean up
	e.onResultProcessedWithTracing(rdp.Ctx, resultID)

	e.log.Debug().
		Hex("receipt_id", logging.ID(receiptID)).
		Hex("result_id", logging.ID(resultID)).
		Msg("result processed successfully")
}

// onTimer is called periodically by the unit module of Finder engine.
// It encapsulates the set of handlers should be executed periodically in order.
func (e *Engine) onTimer() {
	wg := &sync.WaitGroup{}

	wg.Add(3)

	// moves receipts from cache to either ready or pending mempools
	go func() {
		e.checkCachedReceiptsWithTracing()
		wg.Done()
	}()

	// moves pending receipt to ready mempool
	go func() {
		e.checkPendingReceipts()
		wg.Done()
	}()

	// processes ready receipts
	go func() {
		e.checkReadyReceiptsWithTracing()
		wg.Done()
	}()

	wg.Wait()
}<|MERGE_RESOLUTION|>--- conflicted
+++ resolved
@@ -245,11 +245,7 @@
 // It returns false and error if it could not extract the stake of (verification node) node at the specified block.
 func (e *Engine) stakedAtBlockID(blockID flow.Identifier) (bool, error) {
 	// extracts identity of verification node at block height of result
-<<<<<<< HEAD
-	identity, err := protocol.StakedIdentity(e.state, blockID, e.me.NodeID())
-=======
 	identity, err := protocol.IdentityAtBlockID(e.state, blockID, e.me.NodeID())
->>>>>>> b4caf451
 	if err != nil {
 		return false, fmt.Errorf("could not check if node is staked at block %v: %w", blockID, err)
 	}
