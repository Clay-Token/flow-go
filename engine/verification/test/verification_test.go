--- conflicted
+++ resolved
@@ -80,19 +80,15 @@
 	identities := flow.IdentityList{colIdentity, conIdentity, exeIdentity, verIdentity}
 
 	// complete ER counter example
-<<<<<<< HEAD
-	completeER := utils.CompleteExecutionResultFixture(t, 1, flow.Testnet.Chain())
+	completeER := utils.CompleteExecutionResultFixture(t, chunkNum, flow.Testnet.Chain())
 	result := &completeER.Receipt.ExecutionResult
-=======
-	completeER := utils.CompleteExecutionResultFixture(t, chunkNum, flow.Testnet.Chain())
->>>>>>> a2da92dc
 
 	// assigner and assignment
 	assigner := &mock.ChunkAssigner{}
 	assignment := chmodel.NewAssignment()
-	for _, chunk := range completeER.Receipt.ExecutionResult.Chunks {
+	for _, chunk := range result.Chunks {
 		assignees := make([]flow.Identifier, 0)
-		if IsAssigned(chunk.Index, len(completeER.Receipt.ExecutionResult.Chunks)) {
+		if IsAssigned(chunk.Index, len(result.Chunks)) {
 			assignees = append(assignees, verIdentity.NodeID)
 		}
 		assignment.Add(chunk, assignees)
