--- conflicted
+++ resolved
@@ -6,7 +6,6 @@
 	"github.com/stretchr/testify/require"
 
 	"github.com/onflow/flow-go/engine/verification/match"
-	"github.com/onflow/flow-go/engine/verification/test"
 	"github.com/onflow/flow-go/model/flow"
 	"github.com/onflow/flow-go/utils/unittest"
 )
@@ -16,12 +15,8 @@
 	t.Run("maxAttempt=3", func(t *testing.T) {
 		maxAttempt := 3
 		chunks := match.NewChunks(10)
-<<<<<<< HEAD
-		c := test.ChunkWithIndex(flow.Identifier{0x11}, 0)
-=======
 		c := unittest.ChunkFixture(flow.Identifier{0x11}, 0)
 		c.Index = 0
->>>>>>> b4caf451
 		chunk := match.NewChunkStatus(c, flow.Identifier{0xaa}, flow.Identifier{0xbb})
 		chunks.Add(chunk)
 		results := []bool{}
