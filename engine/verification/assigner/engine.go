--- conflicted
+++ resolved
@@ -29,19 +29,11 @@
 	tracer                module.Tracer
 	me                    module.Local
 	state                 protocol.State
-<<<<<<< HEAD
-	assigner              module.ChunkAssigner  // to determine chunks this node should verify.
-	chunksQueue           storage.ChunksQueue   // to store chunks to be verified.
-	newChunkListener      module.NewJobListener // to notify chunk queue consumer about a new chunk.
-	blockConsumerNotifier ProcessingNotifier    // to report a block has been processed.
-	indexer               storage.Indexer       // to index receipts of a block based on their executor identifier.
-=======
 	assigner              module.ChunkAssigner      // to determine chunks this node should verify.
 	chunksQueue           storage.ChunksQueue       // to store chunks to be verified.
 	newChunkListener      module.NewJobListener     // to notify chunk queue consumer about a new chunk.
 	blockConsumerNotifier module.ProcessingNotifier // to report a block has been processed.
 	indexer               Indexer                   // to index receipts of a block based on their executor identifier.
->>>>>>> 45275b4b
 }
 
 func New(
@@ -53,11 +45,7 @@
 	assigner module.ChunkAssigner,
 	chunksQueue storage.ChunksQueue,
 	newChunkListener module.NewJobListener,
-<<<<<<< HEAD
-	indexer storage.Indexer,
-=======
 	indexer Indexer,
->>>>>>> 45275b4b
 ) *Engine {
 	return &Engine{
 		unit:             engine.NewUnit(),
@@ -73,11 +61,7 @@
 	}
 }
 
-<<<<<<< HEAD
-func (e *Engine) withBlockConsumerNotifier(notifier ProcessingNotifier) {
-=======
 func (e *Engine) withBlockConsumerNotifier(notifier module.ProcessingNotifier) {
->>>>>>> 45275b4b
 	e.blockConsumerNotifier = notifier
 }
 
@@ -213,9 +197,32 @@
 	return mine, nil
 }
 
-<<<<<<< HEAD
-func (e *Engine) process(originID flow.Identifier, event interface{}) error {
-	return fmt.Errorf("assigner engine is not supposed to invoked by process method")
+// stakedAsVerification checks whether this instance of verification node has staked at specified block ID.
+// It returns true and nil if verification node is staked at referenced block ID, and returns false and nil otherwise.
+// It returns false and error if it could not extract the stake of node as a verification node at the specified block.
+func stakedAsVerification(state protocol.State, blockID flow.Identifier, identifier flow.Identifier) (bool, error) {
+	// TODO define specific error for handling cases
+	identity, err := state.AtBlockID(blockID).Identity(identifier)
+	if err != nil {
+		return false, nil
+	}
+
+	// checks role of node is verification
+	if identity.Role != flow.RoleVerification {
+		return false, fmt.Errorf("node is staked for an invalid role. expected: %s, got: %s", flow.RoleVerification, identity.Role)
+	}
+
+	// checks identity has not been ejected
+	if identity.Ejected {
+		return false, nil
+	}
+
+	// checks identity has stake
+	if identity.Stake == 0 {
+		return false, nil
+	}
+
+	return true, nil
 }
 
 // handleExecutionReceiptsWithTracing handles the receipts of a container block with tracing enabled.
@@ -350,6 +357,23 @@
 	e.tracer.WithSpanFromContext(ctx, trace.VERAssignerHandleFinalizedBlock, func() {
 		e.handleFinalizedBlock(ctx, block)
 	})
+// assignedChunks returns the chunks assigned to a specific assignee based on the input chunk assignment.
+func assignedChunks(assignee flow.Identifier, assignment *chunks.Assignment, chunks flow.ChunkList) (flow.ChunkList, error) {
+	// indices of chunks assigned to verifier
+	chunkIndices := assignment.ByNodeID(assignee)
+
+	// chunks keeps the list of chunks assigned to the verifier
+	myChunks := make(flow.ChunkList, 0, len(chunkIndices))
+	for _, index := range chunkIndices {
+		chunk, ok := chunks.ByIndex(index)
+		if !ok {
+			return nil, fmt.Errorf("chunk out of range requested: %v", index)
+		}
+
+		myChunks = append(myChunks, chunk)
+	}
+
+	return myChunks, nil
 }
 
 // handleFinalizedBlock indexes the execution receipts included in the block, and handles their chunk assignments.
@@ -396,36 +420,6 @@
 	return mine, nil
 }
 
-=======
-// stakedAsVerification checks whether this instance of verification node has staked at specified block ID.
-// It returns true and nil if verification node is staked at referenced block ID, and returns false and nil otherwise.
-// It returns false and error if it could not extract the stake of node as a verification node at the specified block.
-func stakedAsVerification(state protocol.State, blockID flow.Identifier, identifier flow.Identifier) (bool, error) {
-	// TODO define specific error for handling cases
-	identity, err := state.AtBlockID(blockID).Identity(identifier)
-	if err != nil {
-		return false, nil
-	}
-
-	// checks role of node is verification
-	if identity.Role != flow.RoleVerification {
-		return false, fmt.Errorf("node is staked for an invalid role. expected: %s, got: %s", flow.RoleVerification, identity.Role)
-	}
-
-	// checks identity has not been ejected
-	if identity.Ejected {
-		return false, nil
-	}
-
-	// checks identity has stake
-	if identity.Stake == 0 {
-		return false, nil
-	}
-
-	return true, nil
-}
-
->>>>>>> 45275b4b
 // assignedChunks returns the chunks assigned to a specific assignee based on the input chunk assignment.
 func assignedChunks(assignee flow.Identifier, assignment *chunks.Assignment, chunks flow.ChunkList) (flow.ChunkList, error) {
 	// indices of chunks assigned to verifier
