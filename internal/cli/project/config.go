--- conflicted
+++ resolved
@@ -7,6 +7,7 @@
 	"io/ioutil"
 	"os"
 
+	"github.com/dapperlabs/flow-go/internal/cli/utils"
 	"github.com/dapperlabs/flow-go/pkg/types"
 )
 
@@ -36,13 +37,8 @@
 		return nil, err
 	}
 
-<<<<<<< HEAD
+	prKeyHex := hex.EncodeToString(prKeyBytes)
 	return json.Marshal(accountJSON{
-=======
-	prKeyHex := hex.EncodeToString(prKeyBytes)
-
-	return json.Marshal(accountConfigJSON{
->>>>>>> 3c2ed4f6
 		Address:    acct.Address.Hex(),
 		PrivateKey: prKeyHex,
 	})
@@ -76,10 +72,10 @@
 }
 
 func (c *Config) RootAccount() *Account {
-	return c.Accounts["root"]
+	return c.Accounts[RootName]
 }
 
-func (c *Config) SetRootAccount(prKey crypto.PrivateKey) {
+func (c *Config) SetRootAccount(prKey types.AccountPrivateKey) {
 	c.Accounts[RootName] = &Account{
 		Address:    RootAddress,
 		PrivateKey: prKey,
