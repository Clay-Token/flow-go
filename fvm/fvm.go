--- conflicted
+++ resolved
@@ -7,16 +7,9 @@
 	"github.com/dapperlabs/flow-go/model/flow"
 )
 
-<<<<<<< HEAD
 // An Procedure is an operation (or set of operations) that reads or writes ledger state.
 type Procedure interface {
-	Run(vm *VirtualMachine, ctx Context, ledger Ledger) error
-=======
-// An Invokable is a procedure that can be executed by the virtual machine.
-type Invokable interface {
-	Parse(vm *VirtualMachine, ctx Context, ledger state.Ledger) (Invokable, error)
-	Invoke(vm *VirtualMachine, ctx Context, ledger state.Ledger) (*InvocationResult, error)
->>>>>>> 3059407e
+	Run(vm *VirtualMachine, ctx Context, ledger state.Ledger) error
 }
 
 // A VirtualMachine augments the Cadence runtime with Flow host functionality.
@@ -31,30 +24,14 @@
 	}
 }
 
-<<<<<<< HEAD
 // Run runs a procedure against a ledger in the given context.
-func (vm *VirtualMachine) Run(ctx Context, proc Procedure, ledger Ledger) error {
+func (vm *VirtualMachine) Run(ctx Context, proc Procedure, ledger state.Ledger) error {
 	return proc.Run(vm, ctx, ledger)
 }
 
 // GetAccount returns an account by address or an error if none exists.
-func (vm *VirtualMachine) GetAccount(ctx Context, address flow.Address, ledger Ledger) (*flow.Account, error) {
-	account, err := getAccount(vm, ctx, ledger, address)
-=======
-// Parse parses an invokable in a context against the given ledger.
-func (vm *VirtualMachine) Parse(ctx Context, i Invokable, ledger state.Ledger) (Invokable, error) {
-	return i.Parse(vm, ctx, ledger)
-}
-
-// Invoke invokes an invokable in a context against the given ledger.
-func (vm *VirtualMachine) Invoke(ctx Context, i Invokable, ledger state.Ledger) (*InvocationResult, error) {
-	return i.Invoke(vm, ctx, ledger)
-}
-
-// GetAccount returns the account with the given address or an error if none exists.
 func (vm *VirtualMachine) GetAccount(ctx Context, address flow.Address, ledger state.Ledger) (*flow.Account, error) {
-	account, err := getAccount(vm, ctx, ledger, vm.chain, address)
->>>>>>> 3059407e
+	account, err := getAccount(vm, ctx, ledger, ctx.Chain, address)
 	if err != nil {
 		// TODO: wrap error
 		return nil, err
@@ -67,8 +44,7 @@
 //
 // Errors that occur in a meta transaction are propagated as a single error that can be
 // captured by the Cadence runtime and eventually disambiguated by the parent context.
-<<<<<<< HEAD
-func (vm *VirtualMachine) invokeMetaTransaction(ctx Context, tx *TransactionProcedure, ledger Ledger) error {
+func (vm *VirtualMachine) invokeMetaTransaction(ctx Context, tx *TransactionProcedure, ledger state.Ledger) error {
 	ctx = NewContextFromParent(
 		ctx,
 		WithTransactionProcessors([]TransactionProcessor{
@@ -77,10 +53,6 @@
 	)
 
 	err := vm.Run(ctx, tx, ledger)
-=======
-func (vm *VirtualMachine) invokeMetaTransaction(ctx Context, tx InvokableTransaction, ledger state.Ledger) error {
-	result, err := vm.Invoke(ctx, tx, ledger)
->>>>>>> 3059407e
 	if err != nil {
 		return err
 	}
