--- conflicted
+++ resolved
@@ -306,7 +306,6 @@
 	return a.setValue(address, false, storageUsedRegisterName, buffer)
 }
 
-<<<<<<< HEAD
 func (a *Accounts) GetStorageCapacity(owner flow.Address) (uint64, error) {
 	storageCapacityRegister, err := a.getValue(owner, false, storageCapacityRegisterName)
 	if err != nil {
@@ -322,9 +321,6 @@
 	return a.setValue(owner, false, storageCapacityRegisterName, buffer)
 }
 
-=======
-// GetValue returns a value stored in address' storage
->>>>>>> 76d7261c
 func (a *Accounts) GetValue(address flow.Address, key string) (flow.RegisterValue, error) {
 	return a.getValue(address, false, key)
 }
