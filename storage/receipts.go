--- conflicted
+++ resolved
@@ -15,11 +15,7 @@
 	ByID(receiptID flow.Identifier) (*flow.ExecutionReceipt, error)
 
 	// Index indexes an execution receipt by block ID.
-<<<<<<< HEAD
-	Index(blockID flow.Identifier, receipt flow.Identifier) error
-=======
 	Index(blockID flow.Identifier, receiptID flow.Identifier) error
->>>>>>> 45275b4b
 
 	// ByBlockID retrieves an execution receipt by block ID.
 	ByBlockID(blockID flow.Identifier) (*flow.ExecutionReceipt, error)
