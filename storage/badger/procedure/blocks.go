// (c) 2019 Dapper Labs - ALL RIGHTS RESERVED

package procedure

import (
	"fmt"
	"math"

	"github.com/dgraph-io/badger/v2"

	"github.com/dapperlabs/flow-go/model/flow"
	"github.com/dapperlabs/flow-go/storage/badger/operation"
)

// InsertBlock inserts a block to the storage
func InsertBlock(block *flow.Block) func(*badger.Txn) error {
	return func(tx *badger.Txn) error {

		// store the block header
		err := operation.InsertHeader(&block.Header)(tx)
		if err != nil {
			return fmt.Errorf("could not insert block header: %w", err)
		}

		// insert the block payload
		err = InsertPayload(&block.Payload)(tx)
		if err != nil {
			return fmt.Errorf("could not insert block payload: %w", err)
		}

		// index the block payload
		err = IndexPayload(&block.Header, &block.Payload)(tx)
		if err != nil {
			return fmt.Errorf("could not index block payload: %w", err)
		}

		return nil

	}
}

// RetrieveBlock retrieves a block by the given blockID
func RetrieveBlock(blockID flow.Identifier, block *flow.Block) func(*badger.Txn) error {
	return func(tx *badger.Txn) error {

		// get the block header
		err := operation.RetrieveHeader(blockID, &block.Header)(tx)
		if err != nil {
			return fmt.Errorf("could not retrieve header: %w", err)
		}

		// get the block payload
		err = RetrievePayload(block.Header.ID(), &block.Payload)(tx)
		if err != nil {
			return fmt.Errorf("could not retrieve payload: %w", err)
		}

		return nil
	}
}

// RetrieveUnfinalizedAncestors retrieves all un-finalized ancestors of the
// given block, including the block itself, reverse-ordered by height.
func RetrieveUnfinalizedAncestors(blockID flow.Identifier, unfinalized *[]*flow.Header) func(*badger.Txn) error {
	return func(tx *badger.Txn) error {

		// retrieve the block header of the block we want to finalize
		var header flow.Header
		err := operation.RetrieveHeader(blockID, &header)(tx)
		if err != nil {
			return fmt.Errorf("could not retrieve header: %w", err)
		}

		// retrieve the current boundary of the finalized state
		var boundary uint64
		err = operation.RetrieveBoundary(&boundary)(tx)
		if err != nil {
			return fmt.Errorf("could not retrieve boundary: %w", err)
		}

		// if the block has already been finalized, exit early
		if boundary >= header.Height {
			*unfinalized = []*flow.Header{}
			return nil
		}

		// retrieve the ID of the last finalized block as marker for stopping
		var headID flow.Identifier
		err = operation.RetrieveNumber(boundary, &headID)(tx)
		if err != nil {
			return fmt.Errorf("could not retrieve head: %w", err)
		}

		// in order to validate the validity of all changes, we need to iterate
		// through the blocks that need to be finalized from oldest to youngest;
		// we thus start at the youngest remember all of the intermediary steps
		// while tracing back until we reach the finalized state
		*unfinalized = append(*unfinalized, &header)
		parentID := header.ParentID
		for parentID != headID {
			var parent flow.Header
			err = operation.RetrieveHeader(parentID, &parent)(tx)
			if err != nil {
				return fmt.Errorf("could not retrieve parent (%x): %w", parentID, err)
			}
			*unfinalized = append(*unfinalized, &parent)
			parentID = parent.ParentID
		}

		return nil
	}
}

// RetrieveUnfinalizedDescendants find all unfinalized block IDs that connect to the finalized block
func RetrieveUnfinalizedDescendants(unfinalizedBlockIDs *[]flow.Identifier) func(*badger.Txn) error {
	return func(tx *badger.Txn) error {
		var boundary uint64
		// retrieve the current finalized view
		err := operation.RetrieveBoundary(&boundary)(tx)
		if err != nil {
			return fmt.Errorf("could not retrieve boundary: %w", err)
		}

		// retrieve the block ID of the last finalized block
		var headID flow.Identifier
		err = operation.RetrieveNumber(boundary, &headID)(tx)
		if err != nil {
			return fmt.Errorf("could not retrieve head: %w", err)
		}

		// find all the unfinalized blocks that connect to the finalized block
		// the order guarantees that if a block requires certain blocks to connect to the
		// finalized block, those connecting blocks must appear before this block.
		operation.FindDescendants(boundary, headID, unfinalizedBlockIDs)

		return nil
	}
}

// FinalizeBlock finalizes the block by the given blockID and all blocks along the path
// that connects to the finalized block.
func FinalizeBlock(blockID flow.Identifier) func(*badger.Txn) error {
	return func(tx *badger.Txn) error {

		// retrieve the header to check the parent
		var header flow.Header
		err := operation.RetrieveHeader(blockID, &header)(tx)
		if err != nil {
			return fmt.Errorf("could not retrieve block: %w", err)
		}

		// retrieve the current finalized state boundary
		var boundary uint64
		err = operation.RetrieveBoundary(&boundary)(tx)
		if err != nil {
			return fmt.Errorf("could not retrieve boundary: %w", err)
		}

		// retrieve the ID of the boundary head
		var headID flow.Identifier
		err = operation.RetrieveNumber(boundary, &headID)(tx)
		if err != nil {
			return fmt.Errorf("could not retrieve head: %w", err)
		}

		// check that the head ID is the parent of the block we finalize
		if header.ParentID != headID {
			return fmt.Errorf("can't finalize non-child of chain head")
		}

		// insert the number to block mapping
		err = operation.InsertNumber(header.View, header.ID())(tx)
		if err != nil {
			return fmt.Errorf("could not insert number mapping: %w", err)
		}

		// update the finalized boundary
		err = operation.UpdateBoundary(header.View)(tx)
		if err != nil {
			return fmt.Errorf("could not update finalized boundary: %w", err)
		}

		// NOTE: we don't want to prune forks that have become invalid here, so
		// that we can keep validating entities and generating slashing
		// challenges for some time - the pruning should happen some place else
		// after a certain delay of blocks

		return nil
	}
}

// Bootstrap inserts the genesis block to the storage
func Bootstrap(genesis *flow.Block) func(*badger.Txn) error {
	return func(tx *badger.Txn) error {

		// insert the block header & payload
		err := InsertBlock(genesis)(tx)
		if err != nil {
			return fmt.Errorf("could not insert genesis block: %w", err)
		}

		// apply the stake deltas
		err = ApplyDeltas(genesis.Height, genesis.Identities)(tx)
		if err != nil {
			return fmt.Errorf("could not apply stake deltas: %w", err)
		}

		// get first seal
		seal := genesis.Seals[0]

		// index the block seal
		err = operation.IndexSealIDByBlock(genesis.ID(), seal.ID())(tx)
		if err != nil {
			return fmt.Errorf("could not index seal by block: %w", err)
		}

		result := flow.ExecutionResult{ExecutionResultBody: flow.ExecutionResultBody{
			PreviousResultID: flow.ZeroID,
			BlockID:          genesis.ID(),
			FinalStateCommit: seal.FinalState,
		}}

		// index the commit for the execution node
		err = operation.IndexStateCommitment(genesis.ID(), seal.FinalState)(tx)
		if err != nil {
			return fmt.Errorf("could not index commit: %w", err)
		}

		// insert first execution result
		err = operation.InsertExecutionResult(&result)(tx)
		if err != nil {
			return fmt.Errorf("could not insert genesis result: %w", err)
		}

		// index first execution block for genesis block
		err = operation.IndexExecutionResult(genesis.ID(), result.ID())(tx)
		if err != nil {
			return fmt.Errorf("could not index genesis result: %w", err)
		}

		// insert the block number mapping
		err = operation.InsertNumber(0, genesis.ID())(tx)
		if err != nil {
			return fmt.Errorf("could not initialize boundary: %w", err)
		}

		// insert the finalized boundary
		err = operation.InsertBoundary(genesis.Height)(tx)
		if err != nil {
			return fmt.Errorf("could not update boundary: %w", err)
		}

		return nil
	}
}
<<<<<<< HEAD

func RetrieveLatestFinalizedHeader(header *flow.Header) func(tx *badger.Txn) error {
	var number uint64 = math.MaxUint64
	blockID := flow.ZeroID
	return RetrieveHeader(&number, &blockID, header)
}

func RetrieveHeader(number *uint64, blockID *flow.Identifier, header *flow.Header) func(tx *badger.Txn) error {
	return func(tx *badger.Txn) error {

		// set the number to boundary if it's at max uint64
		if *number == math.MaxUint64 {
			err := operation.RetrieveBoundary(number)(tx)
			if err != nil {
				return fmt.Errorf("could not retrieve boundary: %w", err)
			}
		}

		// check if hash is nil and try to get it from height
		if *blockID == flow.ZeroID {
			err := operation.RetrieveNumber(*number, blockID)(tx)
			if err != nil {
				return fmt.Errorf("could not retrieve hash (%d): %w", number, err)
			}
		}

		// get the height for our desired target hash
		err := operation.RetrieveHeader(*blockID, header)(tx)
		if err != nil {
			return fmt.Errorf("could not retrieve header (%x): %w", blockID, err)
		}

=======
func IndexBlockByGuarantees(blockID flow.Identifier) func(*badger.Txn) error {
	return func(tx *badger.Txn) error {
		block := &flow.Block{}
		err := RetrieveBlock(blockID, block)(tx)
		if err != nil {
			return fmt.Errorf("could not retrieve block for guarantee index: %w", err)
		}

		for _, g := range block.Payload.Guarantees {
			collectionID := g.CollectionID
			err = operation.IndexHeaderByCollection(collectionID, block.Header.ID())(tx)
			if err != nil {
				return fmt.Errorf("could not add block guarantee index: %w", err)
			}
		}
		return nil
	}
}

func RetrieveBlockByCollectionID(collectionID flow.Identifier, block *flow.Block) func(*badger.Txn) error {
	return func(tx *badger.Txn) error {

		headerID := &flow.Identifier{}

		// get the block header
		err := operation.LookupHeaderIDByCollectionID(collectionID, headerID)(tx)
		if err != nil {
			return fmt.Errorf("could not retrieve header: %w", err)
		}

		// get the complete block
		err = RetrieveBlock(*headerID, block)(tx)
		if err != nil {
			return fmt.Errorf("could not retrieve block: %w", err)
		}
>>>>>>> a5cb3186
		return nil
	}
}<|MERGE_RESOLUTION|>--- conflicted
+++ resolved
@@ -253,7 +253,44 @@
 		return nil
 	}
 }
-<<<<<<< HEAD
+func IndexBlockByGuarantees(blockID flow.Identifier) func(*badger.Txn) error {
+	return func(tx *badger.Txn) error {
+		block := &flow.Block{}
+		err := RetrieveBlock(blockID, block)(tx)
+		if err != nil {
+			return fmt.Errorf("could not retrieve block for guarantee index: %w", err)
+		}
+
+		for _, g := range block.Payload.Guarantees {
+			collectionID := g.CollectionID
+			err = operation.IndexHeaderByCollection(collectionID, block.Header.ID())(tx)
+			if err != nil {
+				return fmt.Errorf("could not add block guarantee index: %w", err)
+			}
+		}
+		return nil
+	}
+}
+
+func RetrieveBlockByCollectionID(collectionID flow.Identifier, block *flow.Block) func(*badger.Txn) error {
+	return func(tx *badger.Txn) error {
+
+		headerID := &flow.Identifier{}
+
+		// get the block header
+		err := operation.LookupHeaderIDByCollectionID(collectionID, headerID)(tx)
+		if err != nil {
+			return fmt.Errorf("could not retrieve header: %w", err)
+		}
+
+		// get the complete block
+		err = RetrieveBlock(*headerID, block)(tx)
+		if err != nil {
+			return fmt.Errorf("could not retrieve block: %w", err)
+		}
+		return nil
+	}
+}
 
 func RetrieveLatestFinalizedHeader(header *flow.Header) func(tx *badger.Txn) error {
 	var number uint64 = math.MaxUint64
@@ -286,43 +323,6 @@
 			return fmt.Errorf("could not retrieve header (%x): %w", blockID, err)
 		}
 
-=======
-func IndexBlockByGuarantees(blockID flow.Identifier) func(*badger.Txn) error {
-	return func(tx *badger.Txn) error {
-		block := &flow.Block{}
-		err := RetrieveBlock(blockID, block)(tx)
-		if err != nil {
-			return fmt.Errorf("could not retrieve block for guarantee index: %w", err)
-		}
-
-		for _, g := range block.Payload.Guarantees {
-			collectionID := g.CollectionID
-			err = operation.IndexHeaderByCollection(collectionID, block.Header.ID())(tx)
-			if err != nil {
-				return fmt.Errorf("could not add block guarantee index: %w", err)
-			}
-		}
-		return nil
-	}
-}
-
-func RetrieveBlockByCollectionID(collectionID flow.Identifier, block *flow.Block) func(*badger.Txn) error {
-	return func(tx *badger.Txn) error {
-
-		headerID := &flow.Identifier{}
-
-		// get the block header
-		err := operation.LookupHeaderIDByCollectionID(collectionID, headerID)(tx)
-		if err != nil {
-			return fmt.Errorf("could not retrieve header: %w", err)
-		}
-
-		// get the complete block
-		err = RetrieveBlock(*headerID, block)(tx)
-		if err != nil {
-			return fmt.Errorf("could not retrieve block: %w", err)
-		}
->>>>>>> a5cb3186
 		return nil
 	}
 }