package checker

import (
	"fmt"
	"github.com/dapperlabs/flow-go/pkg/language/runtime/common"
	"github.com/dapperlabs/flow-go/pkg/language/runtime/sema"
	. "github.com/dapperlabs/flow-go/pkg/language/runtime/tests/utils"
	. "github.com/onsi/gomega"
	"testing"
)

func TestCheckFailableDowncastingWithMoveAnnotation(t *testing.T) {
	for _, kind := range common.CompositeKinds {
		t.Run(kind.Keyword(), func(t *testing.T) {
			RegisterTestingT(t)

			_, err := ParseAndCheck(fmt.Sprintf(`
              %[1]s T {}

              let test %[2]s %[3]s T() as? <-T
	        `,
				kind.Keyword(),
				kind.TransferOperator(),
				kind.ConstructionKeyword(),
			))

			switch kind {
			case common.CompositeKindResource:

				// TODO: add support for resources

				errs := ExpectCheckerErrors(err, 2)

				Expect(errs[0]).
					To(BeAssignableToTypeOf(&sema.UnsupportedDeclarationError{}))

				// TODO: add support for non-Any types in failable downcasting

				Expect(errs[1]).
					To(BeAssignableToTypeOf(&sema.UnsupportedTypeError{}))

			case common.CompositeKindContract:

				// TODO: add support for contracts

				errs := ExpectCheckerErrors(err, 3)

				Expect(errs[0]).
					To(BeAssignableToTypeOf(&sema.UnsupportedDeclarationError{}))

				Expect(errs[1]).
					To(BeAssignableToTypeOf(&sema.InvalidMoveAnnotationError{}))

				// TODO: add support for non-Any types in failable downcasting

				Expect(errs[2]).
					To(BeAssignableToTypeOf(&sema.UnsupportedTypeError{}))

			case common.CompositeKindStructure:

				errs := ExpectCheckerErrors(err, 2)

				Expect(errs[0]).
					To(BeAssignableToTypeOf(&sema.InvalidMoveAnnotationError{}))

				// TODO: add support for non-Any types in failable downcasting

				Expect(errs[1]).
					To(BeAssignableToTypeOf(&sema.UnsupportedTypeError{}))
			}
		})
	}
}

func TestCheckFunctionDeclarationParameterWithMoveAnnotation(t *testing.T) {
	for _, kind := range common.CompositeKinds {
		t.Run(kind.Keyword(), func(t *testing.T) {
			RegisterTestingT(t)

			_, err := ParseAndCheck(fmt.Sprintf(`
              %s T {}

              fun test(r: <-T) {}
	        `, kind.Keyword()))

			switch kind {
			case common.CompositeKindResource:

				// TODO: add support for resources

				errs := ExpectCheckerErrors(err, 1)

				Expect(errs[0]).
					To(BeAssignableToTypeOf(&sema.UnsupportedDeclarationError{}))

			case common.CompositeKindContract:

				// TODO: add support for contracts

				errs := ExpectCheckerErrors(err, 2)

				Expect(errs[0]).
					To(BeAssignableToTypeOf(&sema.UnsupportedDeclarationError{}))

				Expect(errs[1]).
					To(BeAssignableToTypeOf(&sema.InvalidMoveAnnotationError{}))

			case common.CompositeKindStructure:

				errs := ExpectCheckerErrors(err, 1)

				Expect(errs[0]).
					To(BeAssignableToTypeOf(&sema.InvalidMoveAnnotationError{}))
			}
		})
	}
}

func TestCheckFunctionDeclarationParameterWithoutMoveAnnotation(t *testing.T) {
	for _, kind := range common.CompositeKinds {
		t.Run(kind.Keyword(), func(t *testing.T) {
			RegisterTestingT(t)

			_, err := ParseAndCheck(fmt.Sprintf(`
              %s T {}

              fun test(r: T) {}
	        `, kind.Keyword()))

			switch kind {
			case common.CompositeKindResource:

				// TODO: add support for resources

				errs := ExpectCheckerErrors(err, 2)

				Expect(errs[0]).
					To(BeAssignableToTypeOf(&sema.UnsupportedDeclarationError{}))

				Expect(errs[1]).
					To(BeAssignableToTypeOf(&sema.MissingMoveAnnotationError{}))

			case common.CompositeKindContract:

				// TODO: add support for contracts

				errs := ExpectCheckerErrors(err, 1)

				Expect(errs[0]).
					To(BeAssignableToTypeOf(&sema.UnsupportedDeclarationError{}))

			case common.CompositeKindStructure:

				Expect(err).
					To(Not(HaveOccurred()))
			}
		})
	}
}

func TestCheckFunctionDeclarationReturnTypeWithMoveAnnotation(t *testing.T) {
	for _, kind := range common.CompositeKinds {
		t.Run(kind.Keyword(), func(t *testing.T) {
			RegisterTestingT(t)

			_, err := ParseAndCheck(fmt.Sprintf(`
              %[1]s T {}

              fun test(): <-T {
                  return %[2]s %[3]s T()
              }
	        `,
				kind.Keyword(),
				kind.Annotation(),
				kind.ConstructionKeyword(),
			))

			switch kind {
			case common.CompositeKindResource:

				// TODO: add support for resources

				errs := ExpectCheckerErrors(err, 1)

				Expect(errs[0]).
					To(BeAssignableToTypeOf(&sema.UnsupportedDeclarationError{}))

			case common.CompositeKindContract:

				// TODO: add support for contracts

				errs := ExpectCheckerErrors(err, 2)

				Expect(errs[0]).
					To(BeAssignableToTypeOf(&sema.UnsupportedDeclarationError{}))

				Expect(errs[1]).
					To(BeAssignableToTypeOf(&sema.InvalidMoveAnnotationError{}))

			case common.CompositeKindStructure:

				errs := ExpectCheckerErrors(err, 1)

				Expect(errs[0]).
					To(BeAssignableToTypeOf(&sema.InvalidMoveAnnotationError{}))
			}
		})
	}
}

func TestCheckFunctionDeclarationReturnTypeWithoutMoveAnnotation(t *testing.T) {
	for _, kind := range common.CompositeKinds {
		t.Run(kind.Keyword(), func(t *testing.T) {
			RegisterTestingT(t)

			_, err := ParseAndCheck(fmt.Sprintf(`
              %[1]s T {}

              fun test(): T {
                  return %[2]s %[3]s T()
              }
	        `,
				kind.Keyword(),
				kind.Annotation(),
				kind.ConstructionKeyword(),
			))

			switch kind {
			case common.CompositeKindResource:

				// TODO: add support for resources

				errs := ExpectCheckerErrors(err, 2)

				Expect(errs[0]).
					To(BeAssignableToTypeOf(&sema.UnsupportedDeclarationError{}))

				Expect(errs[1]).
					To(BeAssignableToTypeOf(&sema.MissingMoveAnnotationError{}))

			case common.CompositeKindContract:

				// TODO: add support for contracts

				errs := ExpectCheckerErrors(err, 1)

				Expect(errs[0]).
					To(BeAssignableToTypeOf(&sema.UnsupportedDeclarationError{}))

			case common.CompositeKindStructure:

				Expect(err).
					To(Not(HaveOccurred()))
			}
		})
	}
}

func TestCheckVariableDeclarationWithMoveAnnotation(t *testing.T) {
	for _, kind := range common.CompositeKinds {
		t.Run(kind.Keyword(), func(t *testing.T) {
			RegisterTestingT(t)

			_, err := ParseAndCheck(fmt.Sprintf(`
              %[1]s T {}

              let test: <-T %[2]s %[3]s T()
	        `,
				kind.Keyword(),
				kind.TransferOperator(),
				kind.ConstructionKeyword(),
			))

			switch kind {
			case common.CompositeKindResource:

				// TODO: add support for resources

				errs := ExpectCheckerErrors(err, 1)

				Expect(errs[0]).
					To(BeAssignableToTypeOf(&sema.UnsupportedDeclarationError{}))

			case common.CompositeKindContract:

				// TODO: add support for contracts

				errs := ExpectCheckerErrors(err, 2)

				Expect(errs[0]).
					To(BeAssignableToTypeOf(&sema.UnsupportedDeclarationError{}))

				Expect(errs[1]).
					To(BeAssignableToTypeOf(&sema.InvalidMoveAnnotationError{}))

			case common.CompositeKindStructure:

				errs := ExpectCheckerErrors(err, 1)

				Expect(errs[0]).
					To(BeAssignableToTypeOf(&sema.InvalidMoveAnnotationError{}))
			}
		})
	}
}

func TestCheckVariableDeclarationWithoutMoveAnnotation(t *testing.T) {
	for _, kind := range common.CompositeKinds {
		t.Run(kind.Keyword(), func(t *testing.T) {
			RegisterTestingT(t)

			_, err := ParseAndCheck(fmt.Sprintf(`
              %[1]s T {}

              let test: T %[2]s %[3]s T()
	        `,
				kind.Keyword(),
				kind.TransferOperator(),
				kind.ConstructionKeyword(),
			))

			switch kind {
			case common.CompositeKindResource:

				// TODO: add support for resources

				errs := ExpectCheckerErrors(err, 2)

				Expect(errs[0]).
					To(BeAssignableToTypeOf(&sema.UnsupportedDeclarationError{}))

				Expect(errs[1]).
					To(BeAssignableToTypeOf(&sema.MissingMoveAnnotationError{}))

			case common.CompositeKindContract:

				// TODO: add support for contracts

				errs := ExpectCheckerErrors(err, 1)

				Expect(errs[0]).
					To(BeAssignableToTypeOf(&sema.UnsupportedDeclarationError{}))

			case common.CompositeKindStructure:

				Expect(err).
					To(Not(HaveOccurred()))
			}
		})
	}
}

func TestCheckFieldDeclarationWithMoveAnnotation(t *testing.T) {
	for _, kind := range common.CompositeKinds {
		t.Run(kind.Keyword(), func(t *testing.T) {
			RegisterTestingT(t)

			_, err := ParseAndCheck(fmt.Sprintf(`
              %[1]s T {}

              %[1]s U {
                  let t: <-T
                  init(t: <-T) {
                      self.t %[2]s t
                  }
              }
	        `,
				kind.Keyword(),
				kind.TransferOperator(),
			))

			switch kind {
			case common.CompositeKindResource:

				// TODO: add support for resources

				errs := ExpectCheckerErrors(err, 2)

				Expect(errs[0]).
					To(BeAssignableToTypeOf(&sema.UnsupportedDeclarationError{}))

				Expect(errs[1]).
					To(BeAssignableToTypeOf(&sema.UnsupportedDeclarationError{}))

			case common.CompositeKindContract:

				// TODO: add support for contracts

				errs := ExpectCheckerErrors(err, 4)

				// NOTE: one invalid move annotation error for field, one for parameter

				Expect(errs[0]).
					To(BeAssignableToTypeOf(&sema.InvalidMoveAnnotationError{}))

				Expect(errs[1]).
					To(BeAssignableToTypeOf(&sema.UnsupportedDeclarationError{}))

				Expect(errs[2]).
					To(BeAssignableToTypeOf(&sema.InvalidMoveAnnotationError{}))

				Expect(errs[3]).
					To(BeAssignableToTypeOf(&sema.UnsupportedDeclarationError{}))

			case common.CompositeKindStructure:

				errs := ExpectCheckerErrors(err, 2)

				// NOTE: one invalid move annotation error for field, one for parameter

				Expect(errs[0]).
					To(BeAssignableToTypeOf(&sema.InvalidMoveAnnotationError{}))

				Expect(errs[1]).
					To(BeAssignableToTypeOf(&sema.InvalidMoveAnnotationError{}))
			}
		})
	}
}

func TestCheckFieldDeclarationWithoutMoveAnnotation(t *testing.T) {
	for _, kind := range common.CompositeKinds {
		t.Run(kind.Keyword(), func(t *testing.T) {
			RegisterTestingT(t)

			_, err := ParseAndCheck(fmt.Sprintf(`
              %[1]s T {}

              %[1]s U {
                  let t: T
                  init(t: T) {
                      self.t %[2]s t
                  }
              }
	        `,
				kind.Keyword(),
				kind.TransferOperator(),
			))

			switch kind {
			case common.CompositeKindResource:

				// TODO: add support for resources

				// NOTE: one missing move annotation error for field, one for parameter

				errs := ExpectCheckerErrors(err, 4)

				Expect(errs[0]).
					To(BeAssignableToTypeOf(&sema.MissingMoveAnnotationError{}))

				Expect(errs[1]).
					To(BeAssignableToTypeOf(&sema.UnsupportedDeclarationError{}))

				Expect(errs[2]).
					To(BeAssignableToTypeOf(&sema.MissingMoveAnnotationError{}))

				Expect(errs[3]).
					To(BeAssignableToTypeOf(&sema.UnsupportedDeclarationError{}))

			case common.CompositeKindContract:

				// TODO: add support for contracts

				errs := ExpectCheckerErrors(err, 2)

				Expect(errs[0]).
					To(BeAssignableToTypeOf(&sema.UnsupportedDeclarationError{}))

				Expect(errs[1]).
					To(BeAssignableToTypeOf(&sema.UnsupportedDeclarationError{}))

			case common.CompositeKindStructure:

				Expect(err).
					To(Not(HaveOccurred()))
			}
		})
	}
}

func TestCheckFunctionExpressionParameterWithMoveAnnotation(t *testing.T) {
	for _, kind := range common.CompositeKinds {
		t.Run(kind.Keyword(), func(t *testing.T) {
			RegisterTestingT(t)

			_, err := ParseAndCheck(fmt.Sprintf(`
              %s T {}

              let test = fun (r: <-T) {}
	        `, kind.Keyword()))

			switch kind {
			case common.CompositeKindResource:

				// TODO: add support for resources

				errs := ExpectCheckerErrors(err, 1)

				Expect(errs[0]).
					To(BeAssignableToTypeOf(&sema.UnsupportedDeclarationError{}))

			case common.CompositeKindContract:

				// TODO: add support for contracts

				errs := ExpectCheckerErrors(err, 2)

				Expect(errs[0]).
					To(BeAssignableToTypeOf(&sema.UnsupportedDeclarationError{}))

				Expect(errs[1]).
					To(BeAssignableToTypeOf(&sema.InvalidMoveAnnotationError{}))

			case common.CompositeKindStructure:

				errs := ExpectCheckerErrors(err, 1)

				Expect(errs[0]).
					To(BeAssignableToTypeOf(&sema.InvalidMoveAnnotationError{}))
			}
		})
	}
}

func TestCheckFunctionExpressionParameterWithoutMoveAnnotation(t *testing.T) {
	for _, kind := range common.CompositeKinds {
		t.Run(kind.Keyword(), func(t *testing.T) {
			RegisterTestingT(t)

			_, err := ParseAndCheck(fmt.Sprintf(`
              %s T {}

              let test = fun (r: T) {}
	        `, kind.Keyword()))

			switch kind {
			case common.CompositeKindResource:

				// TODO: add support for resources

				errs := ExpectCheckerErrors(err, 2)

				Expect(errs[0]).
					To(BeAssignableToTypeOf(&sema.UnsupportedDeclarationError{}))

				Expect(errs[1]).
					To(BeAssignableToTypeOf(&sema.MissingMoveAnnotationError{}))

			case common.CompositeKindContract:

				// TODO: add support for contracts

				errs := ExpectCheckerErrors(err, 1)

				Expect(errs[0]).
					To(BeAssignableToTypeOf(&sema.UnsupportedDeclarationError{}))

			case common.CompositeKindStructure:

				Expect(err).
					To(Not(HaveOccurred()))
			}
		})
	}
}

func TestCheckFunctionExpressionReturnTypeWithMoveAnnotation(t *testing.T) {
	for _, kind := range common.CompositeKinds {
		t.Run(kind.Keyword(), func(t *testing.T) {
			RegisterTestingT(t)

			_, err := ParseAndCheck(fmt.Sprintf(`
              %[1]s T {}

              let test = fun (): <-T {
                  return %[2]s %[3]s T()
              }
	        `,
				kind.Keyword(),
				kind.Annotation(),
				kind.ConstructionKeyword(),
			))

			switch kind {
			case common.CompositeKindResource:

				// TODO: add support for resources

				errs := ExpectCheckerErrors(err, 1)

				Expect(errs[0]).
					To(BeAssignableToTypeOf(&sema.UnsupportedDeclarationError{}))

			case common.CompositeKindContract:

				// TODO: add support for contracts

				errs := ExpectCheckerErrors(err, 2)

				Expect(errs[0]).
					To(BeAssignableToTypeOf(&sema.UnsupportedDeclarationError{}))

				Expect(errs[1]).
					To(BeAssignableToTypeOf(&sema.InvalidMoveAnnotationError{}))

			case common.CompositeKindStructure:

				errs := ExpectCheckerErrors(err, 1)

				Expect(errs[0]).
					To(BeAssignableToTypeOf(&sema.InvalidMoveAnnotationError{}))
			}
		})
	}
}

func TestCheckFunctionExpressionReturnTypeWithoutMoveAnnotation(t *testing.T) {
	for _, kind := range common.CompositeKinds {
		t.Run(kind.Keyword(), func(t *testing.T) {
			RegisterTestingT(t)

			_, err := ParseAndCheck(fmt.Sprintf(`
              %[1]s T {}

              let test = fun (): T {
                  return %[2]s %[3]s T()
              }
	        `,
				kind.Keyword(),
				kind.Annotation(),
				kind.ConstructionKeyword(),
			))

			switch kind {
			case common.CompositeKindResource:

				// TODO: add support for resources

				errs := ExpectCheckerErrors(err, 2)

				Expect(errs[0]).
					To(BeAssignableToTypeOf(&sema.UnsupportedDeclarationError{}))

				Expect(errs[1]).
					To(BeAssignableToTypeOf(&sema.MissingMoveAnnotationError{}))

			case common.CompositeKindContract:

				// TODO: add support for contracts

				errs := ExpectCheckerErrors(err, 1)

				Expect(errs[0]).
					To(BeAssignableToTypeOf(&sema.UnsupportedDeclarationError{}))

			case common.CompositeKindStructure:

				Expect(err).
					To(Not(HaveOccurred()))
			}
		})
	}
}

func TestCheckFunctionTypeParameterWithMoveAnnotation(t *testing.T) {
	for _, kind := range common.CompositeKinds {
		t.Run(kind.Keyword(), func(t *testing.T) {
			RegisterTestingT(t)

			_, err := ParseAndCheck(fmt.Sprintf(`
              %s T {}

              let test: ((<-T): Void) = fun (r: <-T) {}
	        `, kind.Keyword()))

			switch kind {
			case common.CompositeKindResource:

				// TODO: add support for resources

				errs := ExpectCheckerErrors(err, 1)

				Expect(errs[0]).
					To(BeAssignableToTypeOf(&sema.UnsupportedDeclarationError{}))

			case common.CompositeKindContract:

				// TODO: add support for contracts

				errs := ExpectCheckerErrors(err, 2)

				Expect(errs[0]).
					To(BeAssignableToTypeOf(&sema.UnsupportedDeclarationError{}))

				Expect(errs[1]).
					To(BeAssignableToTypeOf(&sema.InvalidMoveAnnotationError{}))

			case common.CompositeKindStructure:

				errs := ExpectCheckerErrors(err, 1)

				Expect(errs[0]).
					To(BeAssignableToTypeOf(&sema.InvalidMoveAnnotationError{}))
			}
		})
	}
}

func TestCheckFunctionTypeParameterWithoutMoveAnnotation(t *testing.T) {
	for _, kind := range common.CompositeKinds {
		t.Run(kind.Keyword(), func(t *testing.T) {
			RegisterTestingT(t)

			_, err := ParseAndCheck(fmt.Sprintf(`
              %s T {}

              let test: ((T): Void) = fun (r: T) {}
	        `, kind.Keyword()))

			switch kind {
			case common.CompositeKindResource:

				// TODO: add support for resources

				errs := ExpectCheckerErrors(err, 2)

				Expect(errs[0]).
					To(BeAssignableToTypeOf(&sema.UnsupportedDeclarationError{}))

				Expect(errs[1]).
					To(BeAssignableToTypeOf(&sema.MissingMoveAnnotationError{}))

			case common.CompositeKindContract:

				// TODO: add support for contracts

				errs := ExpectCheckerErrors(err, 1)

				Expect(errs[0]).
					To(BeAssignableToTypeOf(&sema.UnsupportedDeclarationError{}))

			case common.CompositeKindStructure:

				Expect(err).
					To(Not(HaveOccurred()))
			}
		})
	}
}

func TestCheckFunctionTypeReturnTypeWithMoveAnnotation(t *testing.T) {
	for _, kind := range common.CompositeKinds {
		t.Run(kind.Keyword(), func(t *testing.T) {
			RegisterTestingT(t)

			_, err := ParseAndCheck(fmt.Sprintf(`
              %[1]s T {}

              let test: ((): <-T) = fun (): <-T {
                  return %[2]s %[3]s T()
              }
	        `,
				kind.Keyword(),
				kind.Annotation(),
				kind.ConstructionKeyword(),
			))

			switch kind {
			case common.CompositeKindResource:

				// TODO: add support for resources

				errs := ExpectCheckerErrors(err, 1)

				Expect(errs[0]).
					To(BeAssignableToTypeOf(&sema.UnsupportedDeclarationError{}))

			case common.CompositeKindContract:

				// TODO: add support for contracts

				errs := ExpectCheckerErrors(err, 2)

				Expect(errs[0]).
					To(BeAssignableToTypeOf(&sema.UnsupportedDeclarationError{}))

				Expect(errs[1]).
					To(BeAssignableToTypeOf(&sema.InvalidMoveAnnotationError{}))

			case common.CompositeKindStructure:

				errs := ExpectCheckerErrors(err, 1)

				Expect(errs[0]).
					To(BeAssignableToTypeOf(&sema.InvalidMoveAnnotationError{}))
			}
		})
	}
}

func TestCheckFunctionTypeReturnTypeWithoutMoveAnnotation(t *testing.T) {
	for _, kind := range common.CompositeKinds {
		t.Run(kind.Keyword(), func(t *testing.T) {
			RegisterTestingT(t)

			_, err := ParseAndCheck(fmt.Sprintf(`
              %[1]s T {}

              let test: ((): T) = fun (): T {
                  return %[2]s %[3]s T()
              }
	        `,
				kind.Keyword(),
				kind.Annotation(),
				kind.ConstructionKeyword(),
			))

			switch kind {
			case common.CompositeKindResource:

				// TODO: add support for resources

				errs := ExpectCheckerErrors(err, 2)

				Expect(errs[0]).
					To(BeAssignableToTypeOf(&sema.UnsupportedDeclarationError{}))

				Expect(errs[1]).
					To(BeAssignableToTypeOf(&sema.MissingMoveAnnotationError{}))

			case common.CompositeKindContract:

				// TODO: add support for contracts

				errs := ExpectCheckerErrors(err, 1)

				Expect(errs[0]).
					To(BeAssignableToTypeOf(&sema.UnsupportedDeclarationError{}))

			case common.CompositeKindStructure:

				Expect(err).
					To(Not(HaveOccurred()))
			}
		})
	}
}

func TestCheckFailableDowncastingWithoutMoveAnnotation(t *testing.T) {
	for _, kind := range common.CompositeKinds {
		t.Run(kind.Keyword(), func(t *testing.T) {
			RegisterTestingT(t)

			_, err := ParseAndCheck(fmt.Sprintf(`
              %[1]s T {}

              let test %[2]s %[3]s T() as? T
	        `,
				kind.Keyword(),
				kind.TransferOperator(),
				kind.ConstructionKeyword(),
			))

			switch kind {
			case common.CompositeKindResource:

				// TODO: add support for resources

				errs := ExpectCheckerErrors(err, 3)

				Expect(errs[0]).
					To(BeAssignableToTypeOf(&sema.UnsupportedDeclarationError{}))

				Expect(errs[1]).
					To(BeAssignableToTypeOf(&sema.MissingMoveAnnotationError{}))

				// TODO: add support for non-Any types in failable downcasting

				Expect(errs[2]).
					To(BeAssignableToTypeOf(&sema.UnsupportedTypeError{}))

			case common.CompositeKindContract:

				// TODO: add support for contracts

				errs := ExpectCheckerErrors(err, 2)

				Expect(errs[0]).
					To(BeAssignableToTypeOf(&sema.UnsupportedDeclarationError{}))

				// TODO: add support for non-Any types in failable downcasting

				Expect(errs[1]).
					To(BeAssignableToTypeOf(&sema.UnsupportedTypeError{}))

			case common.CompositeKindStructure:

				// TODO: add support for non-Any types in failable downcasting

				errs := ExpectCheckerErrors(err, 1)

				Expect(errs[0]).
					To(BeAssignableToTypeOf(&sema.UnsupportedTypeError{}))
			}
		})
	}
}

func TestCheckUnaryMove(t *testing.T) {
	RegisterTestingT(t)

	_, err := ParseAndCheck(`
      resource X {}

      fun foo(x: <-X): <-X {
          return <-x
      }

      var x <- foo(x: <-create X())

      fun bar() {
          x <- create X()
      }
	`)

	// TODO: add support for resources

	errs := ExpectCheckerErrors(err, 1)

	Expect(errs[0]).
		To(BeAssignableToTypeOf(&sema.UnsupportedDeclarationError{}))

}

func TestCheckImmediateDestroy(t *testing.T) {
	RegisterTestingT(t)

	_, err := ParseAndCheck(`
      resource X {}

      fun test() {
          destroy create X()
      }
	`)

	// TODO: add create expression once supported
	// TODO: add support for resources

	errs := ExpectCheckerErrors(err, 1)

	Expect(errs[0]).
		To(BeAssignableToTypeOf(&sema.UnsupportedDeclarationError{}))
}

func TestCheckIndirectDestroy(t *testing.T) {
	RegisterTestingT(t)

	_, err := ParseAndCheck(`
      resource X {}

      fun test() {
          let x <- create X()
          destroy x
      }
	`)

	// TODO: add create expression once supported
	// TODO: add support for resources

	errs := ExpectCheckerErrors(err, 1)

	Expect(errs[0]).
		To(BeAssignableToTypeOf(&sema.UnsupportedDeclarationError{}))
}

func TestCheckInvalidResourceCreationWithoutCreate(t *testing.T) {
	RegisterTestingT(t)

	_, err := ParseAndCheck(`
      resource X {}

	  let x <- X()
	`)

	// TODO: add create expression once supported
	// TODO: add support for resources

	errs := ExpectCheckerErrors(err, 2)

	Expect(errs[0]).
		To(BeAssignableToTypeOf(&sema.UnsupportedDeclarationError{}))

	Expect(errs[1]).
		To(BeAssignableToTypeOf(&sema.MissingCreateError{}))

}

func TestCheckInvalidDestroy(t *testing.T) {
	RegisterTestingT(t)

	_, err := ParseAndCheck(`
      struct X {}

      fun test() {
          destroy X()
      }
	`)

	// TODO: add support for resources

	errs := ExpectCheckerErrors(err, 1)

	Expect(errs[0]).
		To(BeAssignableToTypeOf(&sema.InvalidDestructionError{}))
}

func TestCheckUnaryCreateAndDestroy(t *testing.T) {
	RegisterTestingT(t)

	_, err := ParseAndCheck(`
      resource X {}

      fun test() {
          var x <- create X()
          destroy x
      }
	`)

	// TODO: add support for resources

	errs := ExpectCheckerErrors(err, 1)

	Expect(errs[0]).
		To(BeAssignableToTypeOf(&sema.UnsupportedDeclarationError{}))
}

func TestCheckUnaryCreateAndDestroyWithInitializer(t *testing.T) {
	RegisterTestingT(t)

	_, err := ParseAndCheck(`
      resource X {
          let x: Int
          init(x: Int) {
              self.x = x
          }
      }

      fun test() {
          var x <- create X(x: 1)
          destroy x
      }
	`)

	// TODO: add support for resources

	errs := ExpectCheckerErrors(err, 1)

	Expect(errs[0]).
		To(BeAssignableToTypeOf(&sema.UnsupportedDeclarationError{}))
}

func TestCheckInvalidUnaryCreateAndDestroyWithWrongInitializerArguments(t *testing.T) {
	RegisterTestingT(t)

	_, err := ParseAndCheck(`
      resource X {
          let x: Int
          init(x: Int) {
              self.x = x
          }
      }

      fun test() {
          var x <- create X(y: true)
          destroy x
      }
	`)

	// TODO: add support for resources

	errs := ExpectCheckerErrors(err, 3)

	Expect(errs[0]).
		To(BeAssignableToTypeOf(&sema.UnsupportedDeclarationError{}))

	Expect(errs[1]).
		To(BeAssignableToTypeOf(&sema.TypeMismatchError{}))

	Expect(errs[2]).
		To(BeAssignableToTypeOf(&sema.IncorrectArgumentLabelError{}))
}

func TestCheckInvalidUnaryCreateStruct(t *testing.T) {
	RegisterTestingT(t)

	_, err := ParseAndCheck(`
      struct X {}

      fun test() {
          create X()
      }
	`)

	errs := ExpectCheckerErrors(err, 1)

	Expect(errs[0]).
		To(BeAssignableToTypeOf(&sema.InvalidConstructionError{}))
}

func TestCheckInvalidResourceLoss(t *testing.T) {
	t.Run("UnassignedResource", func(t *testing.T) {
		RegisterTestingT(t)

		_, err := ParseAndCheck(`
			resource X {}
			
			fun test() {
				create X()
			}
		`)

		// TODO: add support for resources

		errs := ExpectCheckerErrors(err, 2)

		Expect(errs[0]).
			To(BeAssignableToTypeOf(&sema.UnsupportedDeclarationError{}))

		Expect(errs[1]).
			To(BeAssignableToTypeOf(&sema.ResourceLossError{}))
	})

	t.Run("ImmediateMemberAccess", func(t *testing.T) {
		RegisterTestingT(t)

<<<<<<< HEAD
	Expect(errs[1]).
		To(BeAssignableToTypeOf(&sema.ResourceLossError{}))
}

func TestCheckResourceReturn(t *testing.T) {
	RegisterTestingT(t)

	_, err := ParseAndCheck(`
      resource X {}

      fun test(): <-X {
          return <-create X()
      }
	`)

	// TODO: add support for resources

	errs := ExpectCheckerErrors(err, 1)

	Expect(errs[0]).
		To(BeAssignableToTypeOf(&sema.UnsupportedDeclarationError{}))
}

func TestCheckInvalidResourceReturnMissingMove(t *testing.T) {
	RegisterTestingT(t)

	_, err := ParseAndCheck(`
      resource X {}

      fun test(): <-X {
          return create X()
      }
	`)

	// TODO: add support for resources

	errs := ExpectCheckerErrors(err, 2)

	Expect(errs[0]).
		To(BeAssignableToTypeOf(&sema.UnsupportedDeclarationError{}))

	Expect(errs[1]).
		To(BeAssignableToTypeOf(&sema.MissingMoveOperationError{}))
}

func TestCheckInvalidResourceReturnMissingMoveInvalidReturnType(t *testing.T) {
	RegisterTestingT(t)

	_, err := ParseAndCheck(`
      resource X {}

      fun test(): Y {
          return create X()
      }
	`)

	// TODO: add support for resources

	errs := ExpectCheckerErrors(err, 3)

	Expect(errs[0]).
		To(BeAssignableToTypeOf(&sema.NotDeclaredError{}))

	Expect(errs[1]).
		To(BeAssignableToTypeOf(&sema.UnsupportedDeclarationError{}))

	Expect(errs[2]).
		To(BeAssignableToTypeOf(&sema.MissingMoveOperationError{}))
}

func TestCheckInvalidNonResourceReturnWithMove(t *testing.T) {
	RegisterTestingT(t)

	_, err := ParseAndCheck(`
      struct X {}

      fun test(): X {
          return <-X()
      }
	`)

	errs := ExpectCheckerErrors(err, 1)

	Expect(errs[0]).
		To(BeAssignableToTypeOf(&sema.InvalidMoveOperationError{}))
}

func TestCheckResourceArgument(t *testing.T) {
	RegisterTestingT(t)

	_, err := ParseAndCheck(`
      resource X {}

      fun foo(_ x: <-X) {}

      fun bar() {
          foo(<-create X())
      }
	`)

	// TODO: add support for resources

	errs := ExpectCheckerErrors(err, 1)

	Expect(errs[0]).
		To(BeAssignableToTypeOf(&sema.UnsupportedDeclarationError{}))
}

func TestCheckInvalidResourceArgumentMissingMove(t *testing.T) {
	RegisterTestingT(t)

	_, err := ParseAndCheck(`
      resource X {}

      fun foo(_ x: <-X) {}

      fun bar() {
          foo(create X())
      }
	`)

	// TODO: add support for resources

	errs := ExpectCheckerErrors(err, 2)

	Expect(errs[0]).
		To(BeAssignableToTypeOf(&sema.UnsupportedDeclarationError{}))

	Expect(errs[1]).
		To(BeAssignableToTypeOf(&sema.MissingMoveOperationError{}))
}

func TestCheckInvalidResourceArgumentMissingMoveInvalidParameterType(t *testing.T) {
	RegisterTestingT(t)

	_, err := ParseAndCheck(`
      resource X {}

      fun foo(_ x: Y) {}

      fun bar() {
          foo(create X())
      }
	`)

	// TODO: add support for resources

	errs := ExpectCheckerErrors(err, 3)

	Expect(errs[0]).
		To(BeAssignableToTypeOf(&sema.NotDeclaredError{}))

	Expect(errs[1]).
		To(BeAssignableToTypeOf(&sema.UnsupportedDeclarationError{}))

	Expect(errs[2]).
		To(BeAssignableToTypeOf(&sema.MissingMoveOperationError{}))
}

func TestCheckInvalidNonResourceArgumentWithMove(t *testing.T) {
	RegisterTestingT(t)

	_, err := ParseAndCheck(`
      struct X {}

      fun foo(_ x: X) {}

      fun bar() {
          foo(<-X())
      }
	`)

	errs := ExpectCheckerErrors(err, 1)

	Expect(errs[0]).
		To(BeAssignableToTypeOf(&sema.InvalidMoveOperationError{}))
}

func TestCheckResourceVariableDeclarationTransfer(t *testing.T) {
	RegisterTestingT(t)

	_, err := ParseAndCheck(`
      resource X {}

      let x <- create X()
      let y <- x
	`)

	// TODO: add support for resources

	errs := ExpectCheckerErrors(err, 1)

	Expect(errs[0]).
		To(BeAssignableToTypeOf(&sema.UnsupportedDeclarationError{}))
}

func TestCheckInvalidResourceVariableDeclarationIncorrectTransfer(t *testing.T) {
	RegisterTestingT(t)

	_, err := ParseAndCheck(`
      resource X {}

      let x = create X()
      let y = x
	`)

	// TODO: add support for resources

	errs := ExpectCheckerErrors(err, 3)

	Expect(errs[0]).
		To(BeAssignableToTypeOf(&sema.UnsupportedDeclarationError{}))

	Expect(errs[1]).
		To(BeAssignableToTypeOf(&sema.IncorrectTransferOperationError{}))

	Expect(errs[2]).
		To(BeAssignableToTypeOf(&sema.IncorrectTransferOperationError{}))
}

func TestCheckInvalidNonResourceVariableDeclarationMoveTransfer(t *testing.T) {
	RegisterTestingT(t)

	_, err := ParseAndCheck(`
      struct X {}

      let x = X()
      let y <- x
	`)

	errs := ExpectCheckerErrors(err, 1)

	Expect(errs[0]).
		To(BeAssignableToTypeOf(&sema.IncorrectTransferOperationError{}))
}

func TestCheckResourceAssignmentTransfer(t *testing.T) {
	RegisterTestingT(t)

	_, err := ParseAndCheck(`
      resource X {}

      let x <- create X()

      fun test() {
         var x2 <- create X()
         destroy x2
         x2 <- x
      }
	`)

	// TODO: add support for resources

	errs := ExpectCheckerErrors(err, 1)

	Expect(errs[0]).
		To(BeAssignableToTypeOf(&sema.UnsupportedDeclarationError{}))
}

func TestCheckInvalidResourceAssignmentIncorrectTransfer(t *testing.T) {
	RegisterTestingT(t)

	_, err := ParseAndCheck(`
      resource X {}

      let x <- create X()

      fun test() {
        var x2 <- create X()
        destroy x2
        x2 = x
      }
	`)

	// TODO: add support for resources

	errs := ExpectCheckerErrors(err, 2)

	Expect(errs[0]).
		To(BeAssignableToTypeOf(&sema.UnsupportedDeclarationError{}))

	Expect(errs[1]).
		To(BeAssignableToTypeOf(&sema.IncorrectTransferOperationError{}))
}

func TestCheckInvalidNonResourceAssignmentMoveTransfer(t *testing.T) {
	RegisterTestingT(t)

	_, err := ParseAndCheck(`
      struct X {}

      let x = X()
      fun test() {
        var x2 = X()
        x2 <- x
      }
	`)

	errs := ExpectCheckerErrors(err, 1)

	Expect(errs[0]).
		To(BeAssignableToTypeOf(&sema.IncorrectTransferOperationError{}))
=======
		_, err := ParseAndCheck(`
			resource Foo {
				fun bar(): Int {
					return 42
				}
			}

			fun test() {
				let x = (create Foo()).bar()
			}
		`)

		// TODO: add support for resources

		errs := ExpectCheckerErrors(err, 2)

		Expect(errs[0]).
			To(BeAssignableToTypeOf(&sema.UnsupportedDeclarationError{}))

		Expect(errs[1]).
			To(BeAssignableToTypeOf(&sema.ResourceLossError{}))
	})

	t.Run("ImmediateMemberAccessFunctionInvocation", func(t *testing.T) {
		RegisterTestingT(t)

		_, err := ParseAndCheck(`
			resource Foo {
				fun bar(): Int {
					return 42
				}
			}
	
			fun createResource(): <-Foo {
				return create Foo()
			}
	
			fun test() {
				let x = createResource().bar()
			}
		`)

		// TODO: add support for resources

		errs := ExpectCheckerErrors(err, 2)

		Expect(errs[0]).
			To(BeAssignableToTypeOf(&sema.UnsupportedDeclarationError{}))

		Expect(errs[1]).
			To(BeAssignableToTypeOf(&sema.ResourceLossError{}))
	})
>>>>>>> 95e69a69
}<|MERGE_RESOLUTION|>--- conflicted
+++ resolved
@@ -1134,310 +1134,6 @@
 	t.Run("ImmediateMemberAccess", func(t *testing.T) {
 		RegisterTestingT(t)
 
-<<<<<<< HEAD
-	Expect(errs[1]).
-		To(BeAssignableToTypeOf(&sema.ResourceLossError{}))
-}
-
-func TestCheckResourceReturn(t *testing.T) {
-	RegisterTestingT(t)
-
-	_, err := ParseAndCheck(`
-      resource X {}
-
-      fun test(): <-X {
-          return <-create X()
-      }
-	`)
-
-	// TODO: add support for resources
-
-	errs := ExpectCheckerErrors(err, 1)
-
-	Expect(errs[0]).
-		To(BeAssignableToTypeOf(&sema.UnsupportedDeclarationError{}))
-}
-
-func TestCheckInvalidResourceReturnMissingMove(t *testing.T) {
-	RegisterTestingT(t)
-
-	_, err := ParseAndCheck(`
-      resource X {}
-
-      fun test(): <-X {
-          return create X()
-      }
-	`)
-
-	// TODO: add support for resources
-
-	errs := ExpectCheckerErrors(err, 2)
-
-	Expect(errs[0]).
-		To(BeAssignableToTypeOf(&sema.UnsupportedDeclarationError{}))
-
-	Expect(errs[1]).
-		To(BeAssignableToTypeOf(&sema.MissingMoveOperationError{}))
-}
-
-func TestCheckInvalidResourceReturnMissingMoveInvalidReturnType(t *testing.T) {
-	RegisterTestingT(t)
-
-	_, err := ParseAndCheck(`
-      resource X {}
-
-      fun test(): Y {
-          return create X()
-      }
-	`)
-
-	// TODO: add support for resources
-
-	errs := ExpectCheckerErrors(err, 3)
-
-	Expect(errs[0]).
-		To(BeAssignableToTypeOf(&sema.NotDeclaredError{}))
-
-	Expect(errs[1]).
-		To(BeAssignableToTypeOf(&sema.UnsupportedDeclarationError{}))
-
-	Expect(errs[2]).
-		To(BeAssignableToTypeOf(&sema.MissingMoveOperationError{}))
-}
-
-func TestCheckInvalidNonResourceReturnWithMove(t *testing.T) {
-	RegisterTestingT(t)
-
-	_, err := ParseAndCheck(`
-      struct X {}
-
-      fun test(): X {
-          return <-X()
-      }
-	`)
-
-	errs := ExpectCheckerErrors(err, 1)
-
-	Expect(errs[0]).
-		To(BeAssignableToTypeOf(&sema.InvalidMoveOperationError{}))
-}
-
-func TestCheckResourceArgument(t *testing.T) {
-	RegisterTestingT(t)
-
-	_, err := ParseAndCheck(`
-      resource X {}
-
-      fun foo(_ x: <-X) {}
-
-      fun bar() {
-          foo(<-create X())
-      }
-	`)
-
-	// TODO: add support for resources
-
-	errs := ExpectCheckerErrors(err, 1)
-
-	Expect(errs[0]).
-		To(BeAssignableToTypeOf(&sema.UnsupportedDeclarationError{}))
-}
-
-func TestCheckInvalidResourceArgumentMissingMove(t *testing.T) {
-	RegisterTestingT(t)
-
-	_, err := ParseAndCheck(`
-      resource X {}
-
-      fun foo(_ x: <-X) {}
-
-      fun bar() {
-          foo(create X())
-      }
-	`)
-
-	// TODO: add support for resources
-
-	errs := ExpectCheckerErrors(err, 2)
-
-	Expect(errs[0]).
-		To(BeAssignableToTypeOf(&sema.UnsupportedDeclarationError{}))
-
-	Expect(errs[1]).
-		To(BeAssignableToTypeOf(&sema.MissingMoveOperationError{}))
-}
-
-func TestCheckInvalidResourceArgumentMissingMoveInvalidParameterType(t *testing.T) {
-	RegisterTestingT(t)
-
-	_, err := ParseAndCheck(`
-      resource X {}
-
-      fun foo(_ x: Y) {}
-
-      fun bar() {
-          foo(create X())
-      }
-	`)
-
-	// TODO: add support for resources
-
-	errs := ExpectCheckerErrors(err, 3)
-
-	Expect(errs[0]).
-		To(BeAssignableToTypeOf(&sema.NotDeclaredError{}))
-
-	Expect(errs[1]).
-		To(BeAssignableToTypeOf(&sema.UnsupportedDeclarationError{}))
-
-	Expect(errs[2]).
-		To(BeAssignableToTypeOf(&sema.MissingMoveOperationError{}))
-}
-
-func TestCheckInvalidNonResourceArgumentWithMove(t *testing.T) {
-	RegisterTestingT(t)
-
-	_, err := ParseAndCheck(`
-      struct X {}
-
-      fun foo(_ x: X) {}
-
-      fun bar() {
-          foo(<-X())
-      }
-	`)
-
-	errs := ExpectCheckerErrors(err, 1)
-
-	Expect(errs[0]).
-		To(BeAssignableToTypeOf(&sema.InvalidMoveOperationError{}))
-}
-
-func TestCheckResourceVariableDeclarationTransfer(t *testing.T) {
-	RegisterTestingT(t)
-
-	_, err := ParseAndCheck(`
-      resource X {}
-
-      let x <- create X()
-      let y <- x
-	`)
-
-	// TODO: add support for resources
-
-	errs := ExpectCheckerErrors(err, 1)
-
-	Expect(errs[0]).
-		To(BeAssignableToTypeOf(&sema.UnsupportedDeclarationError{}))
-}
-
-func TestCheckInvalidResourceVariableDeclarationIncorrectTransfer(t *testing.T) {
-	RegisterTestingT(t)
-
-	_, err := ParseAndCheck(`
-      resource X {}
-
-      let x = create X()
-      let y = x
-	`)
-
-	// TODO: add support for resources
-
-	errs := ExpectCheckerErrors(err, 3)
-
-	Expect(errs[0]).
-		To(BeAssignableToTypeOf(&sema.UnsupportedDeclarationError{}))
-
-	Expect(errs[1]).
-		To(BeAssignableToTypeOf(&sema.IncorrectTransferOperationError{}))
-
-	Expect(errs[2]).
-		To(BeAssignableToTypeOf(&sema.IncorrectTransferOperationError{}))
-}
-
-func TestCheckInvalidNonResourceVariableDeclarationMoveTransfer(t *testing.T) {
-	RegisterTestingT(t)
-
-	_, err := ParseAndCheck(`
-      struct X {}
-
-      let x = X()
-      let y <- x
-	`)
-
-	errs := ExpectCheckerErrors(err, 1)
-
-	Expect(errs[0]).
-		To(BeAssignableToTypeOf(&sema.IncorrectTransferOperationError{}))
-}
-
-func TestCheckResourceAssignmentTransfer(t *testing.T) {
-	RegisterTestingT(t)
-
-	_, err := ParseAndCheck(`
-      resource X {}
-
-      let x <- create X()
-
-      fun test() {
-         var x2 <- create X()
-         destroy x2
-         x2 <- x
-      }
-	`)
-
-	// TODO: add support for resources
-
-	errs := ExpectCheckerErrors(err, 1)
-
-	Expect(errs[0]).
-		To(BeAssignableToTypeOf(&sema.UnsupportedDeclarationError{}))
-}
-
-func TestCheckInvalidResourceAssignmentIncorrectTransfer(t *testing.T) {
-	RegisterTestingT(t)
-
-	_, err := ParseAndCheck(`
-      resource X {}
-
-      let x <- create X()
-
-      fun test() {
-        var x2 <- create X()
-        destroy x2
-        x2 = x
-      }
-	`)
-
-	// TODO: add support for resources
-
-	errs := ExpectCheckerErrors(err, 2)
-
-	Expect(errs[0]).
-		To(BeAssignableToTypeOf(&sema.UnsupportedDeclarationError{}))
-
-	Expect(errs[1]).
-		To(BeAssignableToTypeOf(&sema.IncorrectTransferOperationError{}))
-}
-
-func TestCheckInvalidNonResourceAssignmentMoveTransfer(t *testing.T) {
-	RegisterTestingT(t)
-
-	_, err := ParseAndCheck(`
-      struct X {}
-
-      let x = X()
-      fun test() {
-        var x2 = X()
-        x2 <- x
-      }
-	`)
-
-	errs := ExpectCheckerErrors(err, 1)
-
-	Expect(errs[0]).
-		To(BeAssignableToTypeOf(&sema.IncorrectTransferOperationError{}))
-=======
 		_, err := ParseAndCheck(`
 			resource Foo {
 				fun bar(): Int {
@@ -1490,5 +1186,304 @@
 		Expect(errs[1]).
 			To(BeAssignableToTypeOf(&sema.ResourceLossError{}))
 	})
->>>>>>> 95e69a69
+}
+
+func TestCheckResourceReturn(t *testing.T) {
+	RegisterTestingT(t)
+
+	_, err := ParseAndCheck(`
+      resource X {}
+
+      fun test(): <-X {
+          return <-create X()
+      }
+	`)
+
+	// TODO: add support for resources
+
+	errs := ExpectCheckerErrors(err, 1)
+
+	Expect(errs[0]).
+		To(BeAssignableToTypeOf(&sema.UnsupportedDeclarationError{}))
+}
+
+func TestCheckInvalidResourceReturnMissingMove(t *testing.T) {
+	RegisterTestingT(t)
+
+	_, err := ParseAndCheck(`
+      resource X {}
+
+      fun test(): <-X {
+          return create X()
+      }
+	`)
+
+	// TODO: add support for resources
+
+	errs := ExpectCheckerErrors(err, 2)
+
+	Expect(errs[0]).
+		To(BeAssignableToTypeOf(&sema.UnsupportedDeclarationError{}))
+
+	Expect(errs[1]).
+		To(BeAssignableToTypeOf(&sema.MissingMoveOperationError{}))
+}
+
+func TestCheckInvalidResourceReturnMissingMoveInvalidReturnType(t *testing.T) {
+	RegisterTestingT(t)
+
+	_, err := ParseAndCheck(`
+      resource X {}
+
+      fun test(): Y {
+          return create X()
+      }
+	`)
+
+	// TODO: add support for resources
+
+	errs := ExpectCheckerErrors(err, 3)
+
+	Expect(errs[0]).
+		To(BeAssignableToTypeOf(&sema.NotDeclaredError{}))
+
+	Expect(errs[1]).
+		To(BeAssignableToTypeOf(&sema.UnsupportedDeclarationError{}))
+
+	Expect(errs[2]).
+		To(BeAssignableToTypeOf(&sema.MissingMoveOperationError{}))
+}
+
+func TestCheckInvalidNonResourceReturnWithMove(t *testing.T) {
+	RegisterTestingT(t)
+
+	_, err := ParseAndCheck(`
+      struct X {}
+
+      fun test(): X {
+          return <-X()
+      }
+	`)
+
+	errs := ExpectCheckerErrors(err, 1)
+
+	Expect(errs[0]).
+		To(BeAssignableToTypeOf(&sema.InvalidMoveOperationError{}))
+}
+
+func TestCheckResourceArgument(t *testing.T) {
+	RegisterTestingT(t)
+
+	_, err := ParseAndCheck(`
+      resource X {}
+
+      fun foo(_ x: <-X) {}
+
+      fun bar() {
+          foo(<-create X())
+      }
+	`)
+
+	// TODO: add support for resources
+
+	errs := ExpectCheckerErrors(err, 1)
+
+	Expect(errs[0]).
+		To(BeAssignableToTypeOf(&sema.UnsupportedDeclarationError{}))
+}
+
+func TestCheckInvalidResourceArgumentMissingMove(t *testing.T) {
+	RegisterTestingT(t)
+
+	_, err := ParseAndCheck(`
+      resource X {}
+
+      fun foo(_ x: <-X) {}
+
+      fun bar() {
+          foo(create X())
+      }
+	`)
+
+	// TODO: add support for resources
+
+	errs := ExpectCheckerErrors(err, 2)
+
+	Expect(errs[0]).
+		To(BeAssignableToTypeOf(&sema.UnsupportedDeclarationError{}))
+
+	Expect(errs[1]).
+		To(BeAssignableToTypeOf(&sema.MissingMoveOperationError{}))
+}
+
+func TestCheckInvalidResourceArgumentMissingMoveInvalidParameterType(t *testing.T) {
+	RegisterTestingT(t)
+
+	_, err := ParseAndCheck(`
+      resource X {}
+
+      fun foo(_ x: Y) {}
+
+      fun bar() {
+          foo(create X())
+      }
+	`)
+
+	// TODO: add support for resources
+
+	errs := ExpectCheckerErrors(err, 3)
+
+	Expect(errs[0]).
+		To(BeAssignableToTypeOf(&sema.NotDeclaredError{}))
+
+	Expect(errs[1]).
+		To(BeAssignableToTypeOf(&sema.UnsupportedDeclarationError{}))
+
+	Expect(errs[2]).
+		To(BeAssignableToTypeOf(&sema.MissingMoveOperationError{}))
+}
+
+func TestCheckInvalidNonResourceArgumentWithMove(t *testing.T) {
+	RegisterTestingT(t)
+
+	_, err := ParseAndCheck(`
+      struct X {}
+
+      fun foo(_ x: X) {}
+
+      fun bar() {
+          foo(<-X())
+      }
+	`)
+
+	errs := ExpectCheckerErrors(err, 1)
+
+	Expect(errs[0]).
+		To(BeAssignableToTypeOf(&sema.InvalidMoveOperationError{}))
+}
+
+func TestCheckResourceVariableDeclarationTransfer(t *testing.T) {
+	RegisterTestingT(t)
+
+	_, err := ParseAndCheck(`
+      resource X {}
+
+      let x <- create X()
+      let y <- x
+	`)
+
+	// TODO: add support for resources
+
+	errs := ExpectCheckerErrors(err, 1)
+
+	Expect(errs[0]).
+		To(BeAssignableToTypeOf(&sema.UnsupportedDeclarationError{}))
+}
+
+func TestCheckInvalidResourceVariableDeclarationIncorrectTransfer(t *testing.T) {
+	RegisterTestingT(t)
+
+	_, err := ParseAndCheck(`
+      resource X {}
+
+      let x = create X()
+      let y = x
+	`)
+
+	// TODO: add support for resources
+
+	errs := ExpectCheckerErrors(err, 3)
+
+	Expect(errs[0]).
+		To(BeAssignableToTypeOf(&sema.UnsupportedDeclarationError{}))
+
+	Expect(errs[1]).
+		To(BeAssignableToTypeOf(&sema.IncorrectTransferOperationError{}))
+
+	Expect(errs[2]).
+		To(BeAssignableToTypeOf(&sema.IncorrectTransferOperationError{}))
+}
+
+func TestCheckInvalidNonResourceVariableDeclarationMoveTransfer(t *testing.T) {
+	RegisterTestingT(t)
+
+	_, err := ParseAndCheck(`
+      struct X {}
+
+      let x = X()
+      let y <- x
+	`)
+
+	errs := ExpectCheckerErrors(err, 1)
+
+	Expect(errs[0]).
+		To(BeAssignableToTypeOf(&sema.IncorrectTransferOperationError{}))
+}
+
+func TestCheckResourceAssignmentTransfer(t *testing.T) {
+	RegisterTestingT(t)
+
+	_, err := ParseAndCheck(`
+      resource X {}
+
+      let x <- create X()
+
+      fun test() {
+         var x2 <- create X()
+         destroy x2
+         x2 <- x
+      }
+	`)
+
+	// TODO: add support for resources
+
+	errs := ExpectCheckerErrors(err, 1)
+
+	Expect(errs[0]).
+		To(BeAssignableToTypeOf(&sema.UnsupportedDeclarationError{}))
+}
+
+func TestCheckInvalidResourceAssignmentIncorrectTransfer(t *testing.T) {
+	RegisterTestingT(t)
+
+	_, err := ParseAndCheck(`
+      resource X {}
+
+      let x <- create X()
+
+      fun test() {
+        var x2 <- create X()
+        destroy x2
+        x2 = x
+      }
+	`)
+
+	// TODO: add support for resources
+
+	errs := ExpectCheckerErrors(err, 2)
+
+	Expect(errs[0]).
+		To(BeAssignableToTypeOf(&sema.UnsupportedDeclarationError{}))
+
+	Expect(errs[1]).
+		To(BeAssignableToTypeOf(&sema.IncorrectTransferOperationError{}))
+}
+
+func TestCheckInvalidNonResourceAssignmentMoveTransfer(t *testing.T) {
+	RegisterTestingT(t)
+
+	_, err := ParseAndCheck(`
+      struct X {}
+
+      let x = X()
+      fun test() {
+        var x2 = X()
+        x2 <- x
+      }
+	`)
+
+	errs := ExpectCheckerErrors(err, 1)
+
+	Expect(errs[0]).
+		To(BeAssignableToTypeOf(&sema.IncorrectTransferOperationError{}))
 }