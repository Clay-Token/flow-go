package checker

import (
	"fmt"
	"testing"

	"github.com/stretchr/testify/assert"

	"github.com/dapperlabs/flow-go/pkg/language/runtime/ast"
	"github.com/dapperlabs/flow-go/pkg/language/runtime/common"
	"github.com/dapperlabs/flow-go/pkg/language/runtime/parser"
	"github.com/dapperlabs/flow-go/pkg/language/runtime/sema"
	. "github.com/dapperlabs/flow-go/pkg/language/runtime/tests/utils"
)

func TestCheckInvalidImport(t *testing.T) {

	_, err := ParseAndCheck(t, `
       import "unknown"
    `)

	errs := ExpectCheckerErrors(t, err, 1)

	assert.IsType(t, &sema.UnresolvedImportError{}, errs[0])
}

func TestCheckInvalidRepeatedImport(t *testing.T) {

	_, err := ParseAndCheckWithOptions(t,
		`
           import "unknown"
           import "unknown"
        `,
<<<<<<< HEAD
		nil,
		nil,
		nil,
		func(location ast.Location) (program *ast.Program, e error) {
			return &ast.Program{}, nil
=======
		ParseAndCheckOptions{
			ImportResolver: func(location ast.ImportLocation) (program *ast.Program, e error) {
				return &ast.Program{}, nil
			},
>>>>>>> be38f664
		},
	)

	errs := ExpectCheckerErrors(t, err, 1)

	assert.IsType(t, &sema.RepeatedImportError{}, errs[0])
}

func TestCheckImportAll(t *testing.T) {

	checker, err := ParseAndCheck(t, `
       fun answer(): Int {
           return 42
        }
    `)

	assert.Nil(t, err)

	_, err = ParseAndCheckWithOptions(t,
		`
           import "imported"

           let x = answer()
        `,
<<<<<<< HEAD
		nil,
		nil,
		nil,
		func(location ast.Location) (program *ast.Program, e error) {
			return checker.Program, nil
=======
		ParseAndCheckOptions{
			ImportResolver: func(location ast.ImportLocation) (program *ast.Program, e error) {
				return checker.Program, nil
			},
>>>>>>> be38f664
		},
	)

	assert.Nil(t, err)
}

func TestCheckInvalidImportUnexported(t *testing.T) {

	checker, err := ParseAndCheck(t, `
       let x = 1
    `)

	assert.Nil(t, err)

	_, err = ParseAndCheckWithOptions(t,
		`
           import answer from "imported"

           let x = answer()
        `,
<<<<<<< HEAD
		nil,
		nil,
		nil,
		func(location ast.Location) (program *ast.Program, e error) {
			return checker.Program, nil
=======
		ParseAndCheckOptions{
			ImportResolver: func(location ast.ImportLocation) (program *ast.Program, e error) {
				return checker.Program, nil
			},
>>>>>>> be38f664
		},
	)

	errs := ExpectCheckerErrors(t, err, 1)

	assert.IsType(t, &sema.NotExportedError{}, errs[0])
}

func TestCheckImportSome(t *testing.T) {

	checker, err := ParseAndCheck(t, `
       fun answer(): Int {
           return 42
       }

       let x = 1
    `)

	assert.Nil(t, err)

	_, err = ParseAndCheckWithOptions(t,
		`
           import answer from "imported"

           let x = answer()
        `,
<<<<<<< HEAD
		nil,
		nil,
		nil,
		func(location ast.Location) (program *ast.Program, e error) {
			return checker.Program, nil
=======
		ParseAndCheckOptions{
			ImportResolver: func(location ast.ImportLocation) (program *ast.Program, e error) {
				return checker.Program, nil
			},
>>>>>>> be38f664
		},
	)

	assert.Nil(t, err)
}

func TestCheckInvalidImportedError(t *testing.T) {

	// NOTE: only parse, don't check imported program.
	// will be checked by checker checking importing program

	imported, _, err := parser.ParseProgram(`
       let x: Bool = 1
    `)

	assert.Nil(t, err)

	_, err = ParseAndCheckWithOptions(t,
		`
           import x from "imported"
        `,
<<<<<<< HEAD
		nil,
		nil,
		nil,
		func(location ast.Location) (program *ast.Program, e error) {
			return imported, nil
=======
		ParseAndCheckOptions{
			ImportResolver: func(location ast.ImportLocation) (program *ast.Program, e error) {
				return imported, nil
			},
>>>>>>> be38f664
		},
	)

	errs := ExpectCheckerErrors(t, err, 1)

	assert.IsType(t, &sema.ImportedProgramError{}, errs[0])
}

func TestCheckImportTypes(t *testing.T) {

	for _, kind := range common.CompositeKinds {
		t.Run(kind.Keyword(), func(t *testing.T) {

			checker, err := ParseAndCheck(t, fmt.Sprintf(`
               %s Test {}
            `, kind.Keyword()))

			// TODO: add support for non-structure / non-resource declarations

			switch kind {
			case common.CompositeKindStructure, common.CompositeKindResource:
				assert.Nil(t, err)

			default:
				errs := ExpectCheckerErrors(t, err, 1)

				assert.IsType(t, &sema.UnsupportedDeclarationError{}, errs[0])
			}

			_, err = ParseAndCheckWithOptions(t,
				fmt.Sprintf(
					`
                      import "imported"

                      let x: %[1]sTest %[2]s %[3]s Test()
                    `,
					kind.Annotation(),
					kind.TransferOperator(),
					kind.ConstructionKeyword(),
				),
<<<<<<< HEAD
				nil,
				nil,
				nil,
				func(location ast.Location) (program *ast.Program, e error) {
					return checker.Program, nil
=======
				ParseAndCheckOptions{
					ImportResolver: func(location ast.ImportLocation) (program *ast.Program, e error) {
						return checker.Program, nil
					},
>>>>>>> be38f664
				},
			)

			// TODO: add support for non-structure / non-resource declarations

			switch kind {
			case common.CompositeKindStructure, common.CompositeKindResource:
				assert.Nil(t, err)

			default:
				errs := ExpectCheckerErrors(t, err, 3)

				assert.IsType(t, &sema.ImportedProgramError{}, errs[0])
			}

		})
	}
}<|MERGE_RESOLUTION|>--- conflicted
+++ resolved
@@ -31,18 +31,10 @@
            import "unknown"
            import "unknown"
         `,
-<<<<<<< HEAD
-		nil,
-		nil,
-		nil,
-		func(location ast.Location) (program *ast.Program, e error) {
-			return &ast.Program{}, nil
-=======
 		ParseAndCheckOptions{
 			ImportResolver: func(location ast.ImportLocation) (program *ast.Program, e error) {
 				return &ast.Program{}, nil
 			},
->>>>>>> be38f664
 		},
 	)
 
@@ -67,18 +59,10 @@
 
            let x = answer()
         `,
-<<<<<<< HEAD
-		nil,
-		nil,
-		nil,
-		func(location ast.Location) (program *ast.Program, e error) {
-			return checker.Program, nil
-=======
 		ParseAndCheckOptions{
 			ImportResolver: func(location ast.ImportLocation) (program *ast.Program, e error) {
 				return checker.Program, nil
 			},
->>>>>>> be38f664
 		},
 	)
 
@@ -99,18 +83,10 @@
 
            let x = answer()
         `,
-<<<<<<< HEAD
-		nil,
-		nil,
-		nil,
-		func(location ast.Location) (program *ast.Program, e error) {
-			return checker.Program, nil
-=======
 		ParseAndCheckOptions{
 			ImportResolver: func(location ast.ImportLocation) (program *ast.Program, e error) {
 				return checker.Program, nil
 			},
->>>>>>> be38f664
 		},
 	)
 
@@ -137,18 +113,10 @@
 
            let x = answer()
         `,
-<<<<<<< HEAD
-		nil,
-		nil,
-		nil,
-		func(location ast.Location) (program *ast.Program, e error) {
-			return checker.Program, nil
-=======
 		ParseAndCheckOptions{
 			ImportResolver: func(location ast.ImportLocation) (program *ast.Program, e error) {
 				return checker.Program, nil
 			},
->>>>>>> be38f664
 		},
 	)
 
@@ -170,18 +138,10 @@
 		`
            import x from "imported"
         `,
-<<<<<<< HEAD
-		nil,
-		nil,
-		nil,
-		func(location ast.Location) (program *ast.Program, e error) {
-			return imported, nil
-=======
 		ParseAndCheckOptions{
 			ImportResolver: func(location ast.ImportLocation) (program *ast.Program, e error) {
 				return imported, nil
 			},
->>>>>>> be38f664
 		},
 	)
 
@@ -222,18 +182,10 @@
 					kind.TransferOperator(),
 					kind.ConstructionKeyword(),
 				),
-<<<<<<< HEAD
-				nil,
-				nil,
-				nil,
-				func(location ast.Location) (program *ast.Program, e error) {
-					return checker.Program, nil
-=======
 				ParseAndCheckOptions{
 					ImportResolver: func(location ast.ImportLocation) (program *ast.Program, e error) {
 						return checker.Program, nil
 					},
->>>>>>> be38f664
 				},
 			)
 
