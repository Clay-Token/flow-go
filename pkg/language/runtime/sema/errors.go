package sema

import (
	"fmt"
	"github.com/dapperlabs/flow-go/pkg/language/runtime/errors"
	"math/big"

	"github.com/dapperlabs/flow-go/pkg/language/runtime/ast"
	"github.com/dapperlabs/flow-go/pkg/language/runtime/common"
)

// astTypeConversionError

type astTypeConversionError struct {
	invalidASTType ast.Type
}

func (e *astTypeConversionError) Error() string {
	return fmt.Sprintf("cannot convert unsupported AST type: %#+v", e.invalidASTType)
}

// unsupportedAssignmentTargetExpression

type unsupportedAssignmentTargetExpression struct {
	target ast.Expression
}

func (e *unsupportedAssignmentTargetExpression) Error() string {
	return fmt.Sprintf("cannot assign to unsupported target expression: %#+v", e.target)
}

// unsupportedOperation

type unsupportedOperation struct {
	kind      common.OperationKind
	operation ast.Operation
	startPos  ast.Position
	endPos    ast.Position
}

func (e *unsupportedOperation) Error() string {
	return fmt.Sprintf(
		"cannot check unsupported %s operation: `%s`",
		e.kind.Name(),
		e.operation.Symbol(),
	)
}

func (e *unsupportedOperation) StartPosition() ast.Position {
	return e.startPos
}

func (e *unsupportedOperation) EndPosition() ast.Position {
	return e.endPos
}

// CheckerError

type CheckerError struct {
	Errors []error
}

func (e CheckerError) Error() string {
	return "Checking failed"
}

func (e CheckerError) ChildErrors() []error {
	return e.Errors
}

// SemanticError

type SemanticError interface {
	error
	ast.HasPosition
	isSemanticError()
}

// RedeclarationError

// TODO: show previous declaration

type RedeclarationError struct {
	Kind        common.DeclarationKind
	Name        string
	Pos         ast.Position
	PreviousPos *ast.Position
}

func (e *RedeclarationError) Error() string {
	return fmt.Sprintf("cannot redeclare %s: `%s` is already declared", e.Kind.Name(), e.Name)
}

func (*RedeclarationError) isSemanticError() {}

func (e *RedeclarationError) StartPosition() ast.Position {
	return e.Pos
}

func (e *RedeclarationError) EndPosition() ast.Position {
	length := len(e.Name)
	return e.Pos.Shifted(length - 1)
}

// NotDeclaredError

type NotDeclaredError struct {
	ExpectedKind common.DeclarationKind
	Name         string
	Pos          ast.Position
}

func (e *NotDeclaredError) Error() string {
	return fmt.Sprintf("cannot find %s in this scope: `%s`", e.ExpectedKind.Name(), e.Name)
}

func (*NotDeclaredError) isSemanticError() {}

func (e *NotDeclaredError) SecondaryError() string {
	return "not found in this scope"
}

func (e *NotDeclaredError) StartPosition() ast.Position {
	return e.Pos
}

func (e *NotDeclaredError) EndPosition() ast.Position {
	length := len(e.Name)
	return e.Pos.Shifted(length - 1)
}

// AssignmentToConstantError

type AssignmentToConstantError struct {
	Name     string
	StartPos ast.Position
	EndPos   ast.Position
}

func (e *AssignmentToConstantError) Error() string {
	return fmt.Sprintf("cannot assign to constant: `%s`", e.Name)
}

func (*AssignmentToConstantError) isSemanticError() {}

func (e *AssignmentToConstantError) StartPosition() ast.Position {
	return e.StartPos
}

func (e *AssignmentToConstantError) EndPosition() ast.Position {
	return e.EndPos
}

// TypeMismatchError

type TypeMismatchError struct {
	ExpectedType Type
	ActualType   Type
	StartPos     ast.Position
	EndPos       ast.Position
}

func (e *TypeMismatchError) Error() string {
	return "mismatched types"
}

func (*TypeMismatchError) isSemanticError() {}

func (e *TypeMismatchError) SecondaryError() string {
	return fmt.Sprintf(
		"expected `%s`, got `%s`",
		e.ExpectedType.String(),
		e.ActualType.String(),
	)
}

func (e *TypeMismatchError) StartPosition() ast.Position {
	return e.StartPos
}

func (e *TypeMismatchError) EndPosition() ast.Position {
	return e.EndPos
}

// NotIndexableTypeError

type NotIndexableTypeError struct {
	Type     Type
	StartPos ast.Position
	EndPos   ast.Position
}

func (e *NotIndexableTypeError) Error() string {
	return fmt.Sprintf("cannot index into value which has type: `%s`", e.Type.String())
}

func (*NotIndexableTypeError) isSemanticError() {}

func (e *NotIndexableTypeError) StartPosition() ast.Position {
	return e.StartPos
}

func (e *NotIndexableTypeError) EndPosition() ast.Position {
	return e.EndPos
}

// NotIndexingTypeError

type NotIndexingTypeError struct {
	Type     Type
	StartPos ast.Position
	EndPos   ast.Position
}

func (e *NotIndexingTypeError) Error() string {
	return fmt.Sprintf(
		"cannot index with value which has type: `%s`",
		e.Type.String(),
	)
}

func (*NotIndexingTypeError) isSemanticError() {}

func (e *NotIndexingTypeError) StartPosition() ast.Position {
	return e.StartPos
}

func (e *NotIndexingTypeError) EndPosition() ast.Position {
	return e.EndPos
}

// NotEquatableTypeError

type NotEquatableTypeError struct {
	Type     Type
	StartPos ast.Position
	EndPos   ast.Position
}

func (e *NotEquatableTypeError) Error() string {
	return fmt.Sprintf("cannot compare value which has type: `%s`", e.Type.String())
}

func (*NotEquatableTypeError) isSemanticError() {}

func (e *NotEquatableTypeError) StartPosition() ast.Position {
	return e.StartPos
}

func (e *NotEquatableTypeError) EndPosition() ast.Position {
	return e.EndPos
}

// NotCallableError

type NotCallableError struct {
	Type     Type
	StartPos ast.Position
	EndPos   ast.Position
}

func (e *NotCallableError) Error() string {
	return fmt.Sprintf("cannot call type: `%s`", e.Type.String())
}

func (*NotCallableError) isSemanticError() {}

func (e *NotCallableError) StartPosition() ast.Position {
	return e.StartPos
}

func (e *NotCallableError) EndPosition() ast.Position {
	return e.EndPos
}

// ArgumentCountError

type ArgumentCountError struct {
	ParameterCount int
	ArgumentCount  int
	StartPos       ast.Position
	EndPos         ast.Position
}

func (e *ArgumentCountError) Error() string {
	return fmt.Sprintf(
		"incorrect number of arguments: expected %d, got %d",
		e.ParameterCount,
		e.ArgumentCount,
	)
}

func (*ArgumentCountError) isSemanticError() {}

func (e *ArgumentCountError) StartPosition() ast.Position {
	return e.StartPos
}

func (e *ArgumentCountError) EndPosition() ast.Position {
	return e.EndPos
}

// MissingArgumentLabelError

// TODO: suggest adding argument label

type MissingArgumentLabelError struct {
	ExpectedArgumentLabel string
	StartPos              ast.Position
	EndPos                ast.Position
}

func (e *MissingArgumentLabelError) Error() string {
	return fmt.Sprintf(
		"missing argument label: `%s`",
		e.ExpectedArgumentLabel,
	)
}

func (*MissingArgumentLabelError) isSemanticError() {}

func (e *MissingArgumentLabelError) StartPosition() ast.Position {
	return e.StartPos
}

func (e *MissingArgumentLabelError) EndPosition() ast.Position {
	return e.EndPos
}

// IncorrectArgumentLabelError

type IncorrectArgumentLabelError struct {
	ExpectedArgumentLabel string
	ActualArgumentLabel   string
	StartPos              ast.Position
	EndPos                ast.Position
}

func (e *IncorrectArgumentLabelError) Error() string {
	expected := "none"
	if e.ExpectedArgumentLabel != "" {
		expected = fmt.Sprintf(`%s`, e.ExpectedArgumentLabel)
	}
	return fmt.Sprintf(
		"incorrect argument label: expected `%s`, got `%s`",
		expected,
		e.ActualArgumentLabel,
	)
}

func (*IncorrectArgumentLabelError) isSemanticError() {}

func (e *IncorrectArgumentLabelError) StartPosition() ast.Position {
	return e.StartPos
}

func (e *IncorrectArgumentLabelError) EndPosition() ast.Position {
	return e.EndPos
}

// InvalidUnaryOperandError

type InvalidUnaryOperandError struct {
	Operation    ast.Operation
	ExpectedType Type
	ActualType   Type
	StartPos     ast.Position
	EndPos       ast.Position
}

func (e *InvalidUnaryOperandError) Error() string {
	return fmt.Sprintf(
		"cannot apply unary operation %s to type: expected `%s`, got `%s`",
		e.Operation.Symbol(),
		e.ExpectedType.String(),
		e.ActualType.String(),
	)
}

func (*InvalidUnaryOperandError) isSemanticError() {}

func (e *InvalidUnaryOperandError) StartPosition() ast.Position {
	return e.StartPos
}

func (e *InvalidUnaryOperandError) EndPosition() ast.Position {
	return e.EndPos
}

// InvalidBinaryOperandError

type InvalidBinaryOperandError struct {
	Operation    ast.Operation
	Side         common.OperandSide
	ExpectedType Type
	ActualType   Type
	StartPos     ast.Position
	EndPos       ast.Position
}

func (e *InvalidBinaryOperandError) Error() string {
	return fmt.Sprintf(
		"cannot apply binary operation %s to %s-hand type: expected `%s`, got `%s`",
		e.Operation.Symbol(),
		e.Side.Name(),
		e.ExpectedType.String(),
		e.ActualType.String(),
	)
}

func (*InvalidBinaryOperandError) isSemanticError() {}

func (e *InvalidBinaryOperandError) StartPosition() ast.Position {
	return e.StartPos
}

func (e *InvalidBinaryOperandError) EndPosition() ast.Position {
	return e.EndPos
}

// InvalidBinaryOperandsError

type InvalidBinaryOperandsError struct {
	Operation ast.Operation
	LeftType  Type
	RightType Type
	StartPos  ast.Position
	EndPos    ast.Position
}

func (e *InvalidBinaryOperandsError) Error() string {
	return fmt.Sprintf(
		"cannot apply binary operation %s to different types: `%s`, `%s`",
		e.Operation.Symbol(),
		e.LeftType.String(),
		e.RightType.String(),
	)
}

func (*InvalidBinaryOperandsError) isSemanticError() {}

func (e *InvalidBinaryOperandsError) StartPosition() ast.Position {
	return e.StartPos
}

func (e *InvalidBinaryOperandsError) EndPosition() ast.Position {
	return e.EndPos
}

// ControlStatementError

type ControlStatementError struct {
	ControlStatement common.ControlStatement
	StartPos         ast.Position
	EndPos           ast.Position
}

func (e *ControlStatementError) Error() string {
	return fmt.Sprintf(
		"control statement outside of loop: `%s`",
		e.ControlStatement.Symbol(),
	)
}

func (*ControlStatementError) isSemanticError() {}

func (e *ControlStatementError) StartPosition() ast.Position {
	return e.StartPos
}

func (e *ControlStatementError) EndPosition() ast.Position {
	return e.EndPos
}

// InvalidAccessModifierError

type InvalidAccessModifierError struct {
	DeclarationKind common.DeclarationKind
	Access          ast.Access
	Pos             ast.Position
}

func (e *InvalidAccessModifierError) Error() string {
	return fmt.Sprintf(
		"invalid access modifier for %s: `%s`",
		e.DeclarationKind.Name(),
		e.Access.Keyword(),
	)
}

func (*InvalidAccessModifierError) isSemanticError() {}

func (e *InvalidAccessModifierError) StartPosition() ast.Position {
	return e.Pos
}

func (e *InvalidAccessModifierError) EndPosition() ast.Position {
	length := len(e.Access.Keyword())
	return e.Pos.Shifted(length - 1)
}

// InvalidNameError

type InvalidNameError struct {
	Name string
	Pos  ast.Position
}

func (e *InvalidNameError) Error() string {
	return fmt.Sprintf("invalid name: `%s`", e.Name)
}

func (*InvalidNameError) isSemanticError() {}

func (e *InvalidNameError) StartPosition() ast.Position {
	return e.Pos
}

func (e *InvalidNameError) EndPosition() ast.Position {
	length := len(e.Name)
	return e.Pos.Shifted(length - 1)
}

// InvalidInitializerNameError

type InvalidInitializerNameError struct {
	Name string
	Pos  ast.Position
}

func (e *InvalidInitializerNameError) Error() string {
	return fmt.Sprintf("invalid initializer name: `%s`", e.Name)
}

func (*InvalidInitializerNameError) isSemanticError() {}

func (e *InvalidInitializerNameError) SecondaryError() string {
	return fmt.Sprintf("initializer must be named `%s`", InitializerIdentifier)
}

func (e *InvalidInitializerNameError) StartPosition() ast.Position {
	return e.Pos
}

func (e *InvalidInitializerNameError) EndPosition() ast.Position {
	length := len(e.Name)
	return e.Pos.Shifted(length - 1)
}

// InvalidVariableKindError

type InvalidVariableKindError struct {
	Kind     ast.VariableKind
	StartPos ast.Position
	EndPos   ast.Position
}

func (e *InvalidVariableKindError) Error() string {
	if e.Kind == ast.VariableKindNotSpecified {
		return fmt.Sprintf("missing variable kind")
	}
	return fmt.Sprintf("invalid variable kind: `%s`", e.Kind.Name())
}

func (*InvalidVariableKindError) isSemanticError() {}

func (e *InvalidVariableKindError) StartPosition() ast.Position {
	return e.StartPos
}

func (e *InvalidVariableKindError) EndPosition() ast.Position {
	return e.EndPos
}

// InvalidDeclarationError

type InvalidDeclarationError struct {
	Kind     common.DeclarationKind
	StartPos ast.Position
	EndPos   ast.Position
}

func (e *InvalidDeclarationError) Error() string {
	return fmt.Sprintf("cannot declare %s here", e.Kind.Name())
}

func (*InvalidDeclarationError) isSemanticError() {}

func (e *InvalidDeclarationError) StartPosition() ast.Position {
	return e.StartPos
}

func (e *InvalidDeclarationError) EndPosition() ast.Position {
	return e.EndPos
}

// MissingInitializerError

type MissingInitializerError struct {
	TypeIdentifier string
	FirstFieldName string
	FirstFieldPos  ast.Position
}

func (e *MissingInitializerError) Error() string {
	return fmt.Sprintf(
		"missing initializer for field `%s` of type `%s`",
		e.FirstFieldName,
		e.TypeIdentifier,
	)
}

func (*MissingInitializerError) isSemanticError() {}

func (e *MissingInitializerError) StartPosition() ast.Position {
	return e.FirstFieldPos
}

func (e *MissingInitializerError) EndPosition() ast.Position {
	return e.FirstFieldPos
}

// NotDeclaredMemberError

type NotDeclaredMemberError struct {
	Name     string
	Type     Type
	StartPos ast.Position
	EndPos   ast.Position
}

func (e *NotDeclaredMemberError) Error() string {
	return fmt.Sprintf(
		"value of type `%s` has no member `%s`",
		e.Type.String(),
		e.Name,
	)
}

func (e *NotDeclaredMemberError) SecondaryError() string {
	return "unknown member"
}

func (*NotDeclaredMemberError) isSemanticError() {}

func (e *NotDeclaredMemberError) StartPosition() ast.Position {
	return e.StartPos
}

func (e *NotDeclaredMemberError) EndPosition() ast.Position {
	return e.EndPos
}

// AssignmentToConstantMemberError

// TODO: maybe split up into two errors:
//  - assignment to constant field
//  - assignment to function

type AssignmentToConstantMemberError struct {
	Name     string
	StartPos ast.Position
	EndPos   ast.Position
}

func (e *AssignmentToConstantMemberError) Error() string {
	return fmt.Sprintf("cannot assign to constant member: `%s`", e.Name)
}

func (*AssignmentToConstantMemberError) isSemanticError() {}

func (e *AssignmentToConstantMemberError) StartPosition() ast.Position {
	return e.StartPos
}

func (e *AssignmentToConstantMemberError) EndPosition() ast.Position {
	return e.EndPos
}

// FieldUninitializedError

type FieldUninitializedError struct {
	Name          string
	CompositeType *CompositeType
	Initializer   *ast.InitializerDeclaration
	Pos           ast.Position
}

func (e *FieldUninitializedError) Error() string {
	return fmt.Sprintf(
		"field `%s` of type `%s` is not initialized",
		e.Name,
		e.CompositeType.Identifier,
	)
}

func (e *FieldUninitializedError) SecondaryError() string {
	return "not initialized"
}

func (*FieldUninitializedError) isSemanticError() {}

func (e *FieldUninitializedError) StartPosition() ast.Position {
	return e.Pos
}

func (e *FieldUninitializedError) EndPosition() ast.Position {
	length := len(e.Name)
	return e.Pos.Shifted(length - 1)
}

// FunctionExpressionInConditionError

type FunctionExpressionInConditionError struct {
	StartPos ast.Position
	EndPos   ast.Position
}

func (e *FunctionExpressionInConditionError) Error() string {
	return "condition contains function"
}

func (*FunctionExpressionInConditionError) isSemanticError() {}

func (e *FunctionExpressionInConditionError) StartPosition() ast.Position {
	return e.StartPos
}

func (e *FunctionExpressionInConditionError) EndPosition() ast.Position {
	return e.EndPos
}

// UnexpectedReturnValueError

type InvalidReturnValueError struct {
	StartPos ast.Position
	EndPos   ast.Position
}

func (e *InvalidReturnValueError) Error() string {
	return fmt.Sprintf(
		"invalid return with value from function without %s return type",
		(&VoidType{}).String(),
	)
}

func (*InvalidReturnValueError) isSemanticError() {}

func (e *InvalidReturnValueError) StartPosition() ast.Position {
	return e.StartPos
}

func (e *InvalidReturnValueError) EndPosition() ast.Position {
	return e.EndPos
}

// InvalidImplementationError

type InvalidImplementationError struct {
	ImplementedKind common.DeclarationKind
	ContainerKind   common.DeclarationKind
	Pos             ast.Position
}

func (e *InvalidImplementationError) Error() string {
	return fmt.Sprintf(
		"cannot implement %s in %s",
		e.ImplementedKind.Name(),
		e.ContainerKind.Name(),
	)
}

func (*InvalidImplementationError) isSemanticError() {}

func (e *InvalidImplementationError) StartPosition() ast.Position {
	return e.Pos
}

func (e *InvalidImplementationError) EndPosition() ast.Position {
	return e.Pos
}

// InvalidConformanceError

type InvalidConformanceError struct {
	Type Type
	Pos  ast.Position
}

func (e *InvalidConformanceError) Error() string {
	return fmt.Sprintf(
		"cannot conform to non-interface type: `%s`",
		e.Type.String(),
	)
}

func (*InvalidConformanceError) isSemanticError() {}

func (e *InvalidConformanceError) StartPosition() ast.Position {
	return e.Pos
}

func (e *InvalidConformanceError) EndPosition() ast.Position {
	return e.Pos
}

// ConformanceError

// TODO: report each missing member and mismatch as note

type MemberMismatch struct {
	CompositeMember *Member
	InterfaceMember *Member
}

type InitializerMismatch struct {
	CompositeParameterTypes []*TypeAnnotation
	InterfaceParameterTypes []*TypeAnnotation
}

// TODO: improve error message:
//  use `InitializerMismatch`, `MissingMembers`, `MemberMismatches`, etc

type ConformanceError struct {
	CompositeType       *CompositeType
	InterfaceType       *InterfaceType
	InitializerMismatch *InitializerMismatch
	MissingMembers      []*Member
	MemberMismatches    []MemberMismatch
	Pos                 ast.Position
}

func (e *ConformanceError) Error() string {
	return fmt.Sprintf(
		"structure `%s` does not conform to interface `%s`",
		e.CompositeType.Identifier,
		e.InterfaceType.Identifier,
	)
}

func (*ConformanceError) isSemanticError() {}

func (e *ConformanceError) StartPosition() ast.Position {
	return e.Pos
}

func (e *ConformanceError) EndPosition() ast.Position {
	return e.Pos
}

// DuplicateConformanceError

// TODO: just make this a warning?

type DuplicateConformanceError struct {
	CompositeIdentifier string
	Conformance         *ast.NominalType
}

func (e *DuplicateConformanceError) Error() string {
	return fmt.Sprintf(
		"structure `%s` repeats conformance for interface `%s`",
		e.CompositeIdentifier,
		e.Conformance.Identifier.Identifier,
	)
}

func (*DuplicateConformanceError) isSemanticError() {}

func (e *DuplicateConformanceError) StartPosition() ast.Position {
	return e.Conformance.StartPosition()
}

func (e *DuplicateConformanceError) EndPosition() ast.Position {
	return e.Conformance.EndPosition()
}

// UnresolvedImportError

type UnresolvedImportError struct {
	ImportLocation ast.ImportLocation
	StartPos       ast.Position
	EndPos         ast.Position
}

func (e *UnresolvedImportError) Error() string {
	return fmt.Sprintf(
		"import of location `%s` could not be resolved",
		e.ImportLocation,
	)
}

func (*UnresolvedImportError) isSemanticError() {}

func (e *UnresolvedImportError) StartPosition() ast.Position {
	return e.StartPos
}

func (e *UnresolvedImportError) EndPosition() ast.Position {
	return e.EndPos
}

// RepeatedImportError

// TODO: make warning?

type RepeatedImportError struct {
	ImportLocation ast.ImportLocation
	StartPos       ast.Position
	EndPos         ast.Position
}

func (e *RepeatedImportError) Error() string {
	return fmt.Sprintf(
		"repeated import of location `%s`",
		e.ImportLocation,
	)
}

func (*RepeatedImportError) isSemanticError() {}

func (e *RepeatedImportError) StartPosition() ast.Position {
	return e.StartPos
}

func (e *RepeatedImportError) EndPosition() ast.Position {
	return e.EndPos
}

// NotExportedError

type NotExportedError struct {
	Name           string
	ImportLocation ast.ImportLocation
	Pos            ast.Position
}

func (e *NotExportedError) Error() string {
	return fmt.Sprintf("cannot find declaration `%s` in `%s`", e.Name, e.ImportLocation)
}

func (*NotExportedError) isSemanticError() {}

func (e *NotExportedError) StartPosition() ast.Position {
	return e.Pos
}

func (e *NotExportedError) EndPosition() ast.Position {
	length := len(e.Name)
	return e.Pos.Shifted(length - 1)
}

// ImportedProgramError

type ImportedProgramError struct {
	CheckerError   *CheckerError
	ImportLocation ast.ImportLocation
	Pos            ast.Position
}

func (e *ImportedProgramError) Error() string {
	return fmt.Sprintf("checking of imported program `%s` failed", e.ImportLocation)
}

func (e *ImportedProgramError) ChildErrors() []error {
	return e.CheckerError.Errors
}

func (*ImportedProgramError) isSemanticError() {}

func (e *ImportedProgramError) StartPosition() ast.Position {
	return e.Pos
}

func (e *ImportedProgramError) EndPosition() ast.Position {
	return e.Pos
}

// UnsupportedTypeError

type UnsupportedTypeError struct {
	Type     Type
	StartPos ast.Position
	EndPos   ast.Position
}

func (e *UnsupportedTypeError) Error() string {
	return fmt.Sprintf(
		"unsupported type: `%s`",
		e.Type.String(),
	)
}

func (*UnsupportedTypeError) isSemanticError() {}

func (e *UnsupportedTypeError) StartPosition() ast.Position {
	return e.StartPos
}

func (e *UnsupportedTypeError) EndPosition() ast.Position {
	return e.EndPos
}

// UnsupportedDeclarationError

type UnsupportedDeclarationError struct {
	DeclarationKind common.DeclarationKind
	StartPos        ast.Position
	EndPos          ast.Position
}

func (e *UnsupportedDeclarationError) Error() string {
	return fmt.Sprintf(
		"%s declarations are not supported yet",
		e.DeclarationKind.Name(),
	)
}

func (*UnsupportedDeclarationError) isSemanticError() {}

func (e *UnsupportedDeclarationError) StartPosition() ast.Position {
	return e.StartPos
}

func (e *UnsupportedDeclarationError) EndPosition() ast.Position {
	return e.EndPos
}

// UnsupportedOverloadingError

type UnsupportedOverloadingError struct {
	DeclarationKind common.DeclarationKind
	StartPos        ast.Position
	EndPos          ast.Position
}

func (e *UnsupportedOverloadingError) Error() string {
	return fmt.Sprintf(
		"%s overloading is not supported yet",
		e.DeclarationKind.Name(),
	)
}

func (*UnsupportedOverloadingError) isSemanticError() {}

func (e *UnsupportedOverloadingError) StartPosition() ast.Position {
	return e.StartPos
}

func (e *UnsupportedOverloadingError) EndPosition() ast.Position {
	return e.EndPos
}

// CompositeKindMismatchError

type CompositeKindMismatchError struct {
	ExpectedKind common.CompositeKind
	ActualKind   common.CompositeKind
	StartPos     ast.Position
	EndPos       ast.Position
}

func (e *CompositeKindMismatchError) Error() string {
	return "mismatched composite kinds"
}

func (*CompositeKindMismatchError) isSemanticError() {}

func (e *CompositeKindMismatchError) SecondaryError() string {
	return fmt.Sprintf(
		"expected `%s`, got `%s`",
		e.ExpectedKind.Name(),
		e.ActualKind.Name(),
	)
}

func (e *CompositeKindMismatchError) StartPosition() ast.Position {
	return e.StartPos
}

func (e *CompositeKindMismatchError) EndPosition() ast.Position {
	return e.EndPos
}

// InvalidIntegerLiteralRangeError

type InvalidIntegerLiteralRangeError struct {
	ExpectedType     Type
	ExpectedRangeMin *big.Int
	ExpectedRangeMax *big.Int
	StartPos         ast.Position
	EndPos           ast.Position
}

func (e *InvalidIntegerLiteralRangeError) Error() string {
	return fmt.Sprintf(
		"integer literal out of range: expected `%s`, in range [%s, %s]",
		e.ExpectedType.String(),
		e.ExpectedRangeMin,
		e.ExpectedRangeMax,
	)
}

func (*InvalidIntegerLiteralRangeError) isSemanticError() {}

func (e *InvalidIntegerLiteralRangeError) StartPosition() ast.Position {
	return e.StartPos
}

func (e *InvalidIntegerLiteralRangeError) EndPosition() ast.Position {
	return e.EndPos
}

// MissingReturnStatementError

type MissingReturnStatementError struct {
	StartPos ast.Position
	EndPos   ast.Position
}

func (e *MissingReturnStatementError) Error() string {
	return "missing return statement"
}

func (*MissingReturnStatementError) isSemanticError() {}

func (e *MissingReturnStatementError) StartPosition() ast.Position {
	return e.StartPos
}

func (e *MissingReturnStatementError) EndPosition() ast.Position {
	return e.EndPos
}

// UnsupportedExpressionError

type UnsupportedExpressionError struct {
	ExpressionKind common.ExpressionKind
	StartPos       ast.Position
	EndPos         ast.Position
}

func (e *UnsupportedExpressionError) Error() string {
	return fmt.Sprintf(
		"%s expressions are not supported yet",
		e.ExpressionKind.Name(),
	)
}

func (*UnsupportedExpressionError) isSemanticError() {}

func (e *UnsupportedExpressionError) StartPosition() ast.Position {
	return e.StartPos
}

func (e *UnsupportedExpressionError) EndPosition() ast.Position {
	return e.EndPos
}

// MissingMoveAnnotationError

type MissingMoveAnnotationError struct {
	Pos ast.Position
}

func (e *MissingMoveAnnotationError) Error() string {
	return "missing move annotation: `<-`"
}

func (*MissingMoveAnnotationError) isSemanticError() {}

func (e *MissingMoveAnnotationError) StartPosition() ast.Position {
	return e.Pos
}

func (e *MissingMoveAnnotationError) EndPosition() ast.Position {
	return e.Pos
}

// InvalidMoveAnnotationError

type InvalidMoveAnnotationError struct {
	Pos ast.Position
}

func (e *InvalidMoveAnnotationError) Error() string {
	return "invalid move annotation: `<-`"
}

func (*InvalidMoveAnnotationError) isSemanticError() {}

func (e *InvalidMoveAnnotationError) StartPosition() ast.Position {
	return e.Pos
}

func (e *InvalidMoveAnnotationError) EndPosition() ast.Position {
	return e.Pos.Shifted(len(common.CompositeKindResource.Annotation()) - 1)
}

// IncorrectTransferOperationError

type IncorrectTransferOperationError struct {
	ActualOperation   ast.TransferOperation
	ExpectedOperation ast.TransferOperation
	Pos               ast.Position
}

func (e *IncorrectTransferOperationError) Error() string {
	return fmt.Sprintf(
		"incorrect transfer operation: expected `%s`",
		e.ExpectedOperation.Operator(),
	)
}

func (*IncorrectTransferOperationError) isSemanticError() {}

func (e *IncorrectTransferOperationError) StartPosition() ast.Position {
	return e.Pos
}

func (e *IncorrectTransferOperationError) EndPosition() ast.Position {
	return e.Pos
}

// InvalidConstructionError

type InvalidConstructionError struct {
	StartPos ast.Position
	EndPos   ast.Position
}

func (e *InvalidConstructionError) Error() string {
	return "cannot create value: not a resource"
}

func (*InvalidConstructionError) isSemanticError() {}

func (e *InvalidConstructionError) StartPosition() ast.Position {
	return e.StartPos
}

func (e *InvalidConstructionError) EndPosition() ast.Position {
	return e.EndPos
}

// InvalidDestructionError

type InvalidDestructionError struct {
	StartPos ast.Position
	EndPos   ast.Position
}

func (e *InvalidDestructionError) Error() string {
	return "cannot destroy value: not a resource"
}

func (*InvalidDestructionError) isSemanticError() {}

func (e *InvalidDestructionError) StartPosition() ast.Position {
	return e.StartPos
}

func (e *InvalidDestructionError) EndPosition() ast.Position {
	return e.EndPos
}

// ResourceLossError

type ResourceLossError struct {
	StartPos ast.Position
	EndPos   ast.Position
}

func (e *ResourceLossError) Error() string {
	return "loss of resource"
}

func (*ResourceLossError) isSemanticError() {}

func (e *ResourceLossError) StartPosition() ast.Position {
	return e.StartPos
}

func (e *ResourceLossError) EndPosition() ast.Position {
	return e.EndPos
}

// ResourceUseAfterInvalidationError

type ResourceUseAfterInvalidationError struct {
	Name          string
	Pos           ast.Position
	Invalidations []ResourceInvalidation
	InLoop        bool
	// NOTE: cached values, use `Cause()`
	_wasMoved     bool
	_wasDestroyed bool
	// NOTE: cached value, use `HasInvalidationInPreviousLoopIteration()`
	_hasInvalidationInPreviousLoop *bool
}

func (e *ResourceUseAfterInvalidationError) Cause() (wasMoved, wasDestroyed bool) {
	// check cache
	if e._wasMoved || e._wasDestroyed {
		return e._wasMoved, e._wasDestroyed
	}

	// update cache
	for _, invalidation := range e.Invalidations {
		switch invalidation.Kind {
		case ResourceInvalidationKindMove:
			wasMoved = true
		case ResourceInvalidationKindDestroy:
			wasDestroyed = true
		}
	}

	e._wasMoved = wasMoved
	e._wasDestroyed = wasDestroyed

	return
}

func (e *ResourceUseAfterInvalidationError) Error() string {
	message := ""
	wasMoved, wasDestroyed := e.Cause()
	switch {
	case wasMoved && wasDestroyed:
		message = "use of moved or destroyed resource"
	case wasMoved:
		message = "use of moved resource"
	case wasDestroyed:
		message = "use of destroyed resource"
	default:
		panic(&errors.UnreachableError{})
	}

	return fmt.Sprintf("%s: `%s`", message, e.Name)
}

func (e *ResourceUseAfterInvalidationError) SecondaryError() string {
	message := ""
	wasMoved, wasDestroyed := e.Cause()
	switch {
	case wasMoved && wasDestroyed:
		message = "resource used here after being moved or destroyed"
	case wasMoved:
		message = "resource used here after being moved"
	case wasDestroyed:
		message = "resource used here after being destroyed"
	default:
		panic(&errors.UnreachableError{})
	}

	if e.InLoop {
		site := "later"
		if e.HasInvalidationInPreviousLoopIteration() {
			site = "previous"
		}
		message += fmt.Sprintf(", in %s iteration of loop", site)
	}

	return message
}

func (e *ResourceUseAfterInvalidationError) HasInvalidationInPreviousLoopIteration() (result bool) {
	if e._hasInvalidationInPreviousLoop != nil {
		return *e._hasInvalidationInPreviousLoop
	}

	defer func() {
		e._hasInvalidationInPreviousLoop = &result
	}()

	// invalidation occurred in previous loop
	// if all invalidations occur after the use

	for _, invalidation := range e.Invalidations {
		if invalidation.Pos.Compare(e.Pos) < 0 {
			return false
		}
	}

	return true
}

func (e *ResourceUseAfterInvalidationError) ErrorNotes() (notes []errors.ErrorNote) {
	for _, invalidation := range e.Invalidations {
		notes = append(notes, ResourceInvalidationNote{
			ResourceInvalidation: invalidation,
			StartPos:             invalidation.Pos,
			EndPos:               invalidation.Pos.Shifted(len(e.Name) - 1),
		})
	}
	return
}

func (*ResourceUseAfterInvalidationError) isSemanticError() {}

func (e *ResourceUseAfterInvalidationError) StartPosition() ast.Position {
	return e.Pos
}

func (e *ResourceUseAfterInvalidationError) EndPosition() ast.Position {
	return e.Pos.Shifted(len(e.Name) - 1)
}

// ResourceInvalidationNote

type ResourceInvalidationNote struct {
	ResourceInvalidation
	StartPos ast.Position
	EndPos   ast.Position
}

func (n ResourceInvalidationNote) StartPosition() ast.Position {
	return n.StartPos
}

func (n ResourceInvalidationNote) EndPosition() ast.Position {
	return n.EndPos
}

func (n ResourceInvalidationNote) Message() string {
	var action string
	switch n.Kind {
	case ResourceInvalidationKindMove:
		action = "moved"
	case ResourceInvalidationKindDestroy:
		action = "destroyed"
	}
	return fmt.Sprintf("resource %s here", action)
}

// MissingCreateError

type MissingCreateError struct {
	StartPos ast.Position
	EndPos   ast.Position
}

func (e *MissingCreateError) Error() string {
	return "cannot create resource: expected `create`"
}

func (*MissingCreateError) isSemanticError() {}

func (e *MissingCreateError) StartPosition() ast.Position {
	return e.StartPos
}

func (e *MissingCreateError) EndPosition() ast.Position {
	return e.EndPos
}

// MissingMoveOperationError

type MissingMoveOperationError struct {
	Pos ast.Position
}

func (e *MissingMoveOperationError) Error() string {
	return "missing move operation: `<-`"
}

func (*MissingMoveOperationError) isSemanticError() {}

func (e *MissingMoveOperationError) StartPosition() ast.Position {
	return e.Pos
}

func (e *MissingMoveOperationError) EndPosition() ast.Position {
	return e.Pos
}

// InvalidMoveOperationError

type InvalidMoveOperationError struct {
	StartPos ast.Position
	EndPos   ast.Position
}

func (e *InvalidMoveOperationError) Error() string {
	return "invalid move operation for non-resource: unexpected `<-`"
}

func (*InvalidMoveOperationError) isSemanticError() {}

func (e *InvalidMoveOperationError) StartPosition() ast.Position {
	return e.StartPos
}

func (e *InvalidMoveOperationError) EndPosition() ast.Position {
	return e.EndPos
}

// ResourceCapturingError

type ResourceCapturingError struct {
	Name string
	Pos  ast.Position
}

func (e *ResourceCapturingError) Error() string {
	return fmt.Sprintf("cannot capture resource in closure: `%s`", e.Name)
}

func (*ResourceCapturingError) isSemanticError() {}

func (e *ResourceCapturingError) StartPosition() ast.Position {
	return e.Pos
}

func (e *ResourceCapturingError) EndPosition() ast.Position {
	length := len(e.Name)
	return e.Pos.Shifted(length - 1)
}

// InvalidResourceFieldError

type InvalidResourceFieldError struct {
	Name string
	Pos  ast.Position
}

func (e *InvalidResourceFieldError) Error() string {
	return fmt.Sprintf("invalid resource field in non-resource: `%s`", e.Name)
}

func (*InvalidResourceFieldError) isSemanticError() {}

func (e *InvalidResourceFieldError) StartPosition() ast.Position {
	return e.Pos
}

func (e *InvalidResourceFieldError) EndPosition() ast.Position {
	length := len(e.Name)
	return e.Pos.Shifted(length - 1)
}

// InvalidStorageIndexingError

type InvalidStorageIndexingError struct {
	StartPos ast.Position
	EndPos   ast.Position
}

func (e *InvalidStorageIndexingError) Error() string {
	return "invalid index into storage: expected type"
}

func (*InvalidStorageIndexingError) isSemanticError() {}

func (e *InvalidStorageIndexingError) StartPosition() ast.Position {
	return e.StartPos
}

func (e *InvalidStorageIndexingError) EndPosition() ast.Position {
	return e.EndPos
}

// InvalidIndexingError

type InvalidIndexingError struct {
	StartPos ast.Position
	EndPos   ast.Position
}

func (e *InvalidIndexingError) Error() string {
	return "invalid index: expected expression"
}

func (*InvalidIndexingError) isSemanticError() {}

func (e *InvalidIndexingError) StartPosition() ast.Position {
	return e.StartPos
}

func (e *InvalidIndexingError) EndPosition() ast.Position {
	return e.EndPos
}

// InvalidSwapExpressionError

type InvalidSwapExpressionError struct {
	Side     common.OperandSide
	StartPos ast.Position
	EndPos   ast.Position
}

func (e *InvalidSwapExpressionError) Error() string {
	return fmt.Sprintf(
		"invalid %s-hand side of swap: expected target expression",
		e.Side.Name(),
	)
}

func (*InvalidSwapExpressionError) isSemanticError() {}

func (e *InvalidSwapExpressionError) StartPosition() ast.Position {
	return e.StartPos
}

func (e *InvalidSwapExpressionError) EndPosition() ast.Position {
	return e.EndPos
}

<<<<<<< HEAD
// InvalidEventParameterTypeError

type InvalidEventParameterTypeError struct {
	Type     Type
=======
// InvalidResourceAssignmentError

type InvalidResourceAssignmentError struct {
>>>>>>> 096e905d
	StartPos ast.Position
	EndPos   ast.Position
}

<<<<<<< HEAD
func (e *InvalidEventParameterTypeError) Error() string {
	return fmt.Sprintf("unsupported event parameter type: `%s`", e.Type.String())
}

func (*InvalidEventParameterTypeError) isSemanticError() {}

func (e *InvalidEventParameterTypeError) StartPosition() ast.Position {
	return e.StartPos
}

func (e *InvalidEventParameterTypeError) EndPosition() ast.Position {
	return e.EndPos
}

// InvalidEventUsageError

type InvalidEventUsageError struct {
	StartPos ast.Position
	EndPos   ast.Position
}

func (e *InvalidEventUsageError) Error() string {
	return "events can only be invoked in an `emit` statement"
}

func (*InvalidEventUsageError) isSemanticError() {}

func (e *InvalidEventUsageError) StartPosition() ast.Position {
	return e.StartPos
}

func (e *InvalidEventUsageError) EndPosition() ast.Position {
	return e.EndPos
}

// EmitNonEventError

type EmitNonEventError struct {
	Type     Type
	StartPos ast.Position
	EndPos   ast.Position
}

func (e *EmitNonEventError) Error() string {
	return fmt.Sprintf("cannot emit non-event type: `%s`", e.Type.String())
}

func (*EmitNonEventError) isSemanticError() {}

func (e *EmitNonEventError) StartPosition() ast.Position {
	return e.StartPos
}

func (e *EmitNonEventError) EndPosition() ast.Position {
=======
func (e *InvalidResourceAssignmentError) Error() string {
	return "cannot assign to resource-typed target. consider swapping (<->)"
}

func (*InvalidResourceAssignmentError) isSemanticError() {}

func (e *InvalidResourceAssignmentError) StartPosition() ast.Position {
	return e.StartPos
}

func (e *InvalidResourceAssignmentError) EndPosition() ast.Position {
>>>>>>> 096e905d
	return e.EndPos
}<|MERGE_RESOLUTION|>--- conflicted
+++ resolved
@@ -1604,22 +1604,15 @@
 func (e *InvalidSwapExpressionError) EndPosition() ast.Position {
 	return e.EndPos
 }
-
-<<<<<<< HEAD
+  
 // InvalidEventParameterTypeError
 
 type InvalidEventParameterTypeError struct {
 	Type     Type
-=======
-// InvalidResourceAssignmentError
-
-type InvalidResourceAssignmentError struct {
->>>>>>> 096e905d
-	StartPos ast.Position
-	EndPos   ast.Position
-}
-
-<<<<<<< HEAD
+	StartPos ast.Position
+	EndPos   ast.Position
+}
+
 func (e *InvalidEventParameterTypeError) Error() string {
 	return fmt.Sprintf("unsupported event parameter type: `%s`", e.Type.String())
 }
@@ -1674,7 +1667,16 @@
 }
 
 func (e *EmitNonEventError) EndPosition() ast.Position {
-=======
+	return e.EndPos
+}
+  
+// InvalidResourceAssignmentError
+
+type InvalidResourceAssignmentError struct {
+ 	StartPos ast.Position
+	EndPos   ast.Position
+}
+  
 func (e *InvalidResourceAssignmentError) Error() string {
 	return "cannot assign to resource-typed target. consider swapping (<->)"
 }
@@ -1686,6 +1688,5 @@
 }
 
 func (e *InvalidResourceAssignmentError) EndPosition() ast.Position {
->>>>>>> 096e905d
 	return e.EndPos
 }