package ast

type Statement interface {
	Element
	isStatement()
}

// ReturnStatement

type ReturnStatement struct {
	Expression Expression
	StartPos   Position
	EndPos     Position
}

func (s *ReturnStatement) StartPosition() Position {
	return s.StartPos
}

func (s *ReturnStatement) EndPosition() Position {
	return s.EndPos
}

func (*ReturnStatement) isStatement() {}

func (s *ReturnStatement) Accept(visitor Visitor) Repr {
	return visitor.VisitReturnStatement(s)
}

// BreakStatement

type BreakStatement struct {
	StartPos Position
	EndPos   Position
}

func (s *BreakStatement) StartPosition() Position {
	return s.StartPos
}

func (s *BreakStatement) EndPosition() Position {
	return s.EndPos
}

func (*BreakStatement) isStatement() {}

func (s *BreakStatement) Accept(visitor Visitor) Repr {
	return visitor.VisitBreakStatement(s)
}

// ContinueStatement

type ContinueStatement struct {
	StartPos Position
	EndPos   Position
}

func (s *ContinueStatement) StartPosition() Position {
	return s.StartPos
}

func (s *ContinueStatement) EndPosition() Position {
	return s.EndPos
}

func (*ContinueStatement) isStatement() {}

func (s *ContinueStatement) Accept(visitor Visitor) Repr {
	return visitor.VisitContinueStatement(s)
}

// IfStatement

type IfStatement struct {
	Test     Expression
	Then     *Block
	Else     *Block
<<<<<<< HEAD
	StartPos Position
	EndPos   Position
=======
	StartPos *Position
>>>>>>> 1c3c22b9
}

func (s *IfStatement) StartPosition() Position {
	return s.StartPos
}

<<<<<<< HEAD
func (s *IfStatement) EndPosition() Position {
	return s.EndPos
=======
func (s *IfStatement) EndPosition() *Position {
	if s.Else != nil {
		return s.Else.EndPosition()
	} else {
		return s.Then.EndPosition()
	}
>>>>>>> 1c3c22b9
}

func (*IfStatement) isStatement() {}

func (s *IfStatement) Accept(visitor Visitor) Repr {
	return visitor.VisitIfStatement(s)
}

// WhileStatement

type WhileStatement struct {
	Test     Expression
	Block    *Block
	StartPos Position
	EndPos   Position
}

func (s *WhileStatement) StartPosition() Position {
	return s.StartPos
}

func (s *WhileStatement) EndPosition() Position {
	return s.EndPos
}

func (*WhileStatement) isStatement() {}

func (s *WhileStatement) Accept(visitor Visitor) Repr {
	return visitor.VisitWhileStatement(s)
}

// AssignmentStatement

type AssignmentStatement struct {
	Target Expression
	Value  Expression
}

func (s *AssignmentStatement) StartPosition() Position {
	return s.Target.StartPosition()
}

func (s *AssignmentStatement) EndPosition() Position {
	return s.Value.EndPosition()
}

func (*AssignmentStatement) isStatement() {}

func (s *AssignmentStatement) Accept(visitor Visitor) Repr {
	return visitor.VisitAssignment(s)
}

// ExpressionStatement

type ExpressionStatement struct {
	Expression Expression
}

func (s *ExpressionStatement) StartPosition() Position {
	return s.Expression.StartPosition()
}

func (s *ExpressionStatement) EndPosition() Position {
	return s.Expression.EndPosition()
}

func (*ExpressionStatement) isStatement() {}

func (s *ExpressionStatement) Accept(visitor Visitor) Repr {
	return visitor.VisitExpressionStatement(s)
}<|MERGE_RESOLUTION|>--- conflicted
+++ resolved
@@ -75,29 +75,19 @@
 	Test     Expression
 	Then     *Block
 	Else     *Block
-<<<<<<< HEAD
 	StartPos Position
-	EndPos   Position
-=======
-	StartPos *Position
->>>>>>> 1c3c22b9
 }
 
 func (s *IfStatement) StartPosition() Position {
 	return s.StartPos
 }
 
-<<<<<<< HEAD
 func (s *IfStatement) EndPosition() Position {
-	return s.EndPos
-=======
-func (s *IfStatement) EndPosition() *Position {
 	if s.Else != nil {
 		return s.Else.EndPosition()
 	} else {
 		return s.Then.EndPosition()
 	}
->>>>>>> 1c3c22b9
 }
 
 func (*IfStatement) isStatement() {}
