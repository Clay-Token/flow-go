--- conflicted
+++ resolved
@@ -7,27 +7,16 @@
 	Identifier    string
 	Type          Type
 	Value         Expression
-<<<<<<< HEAD
 	StartPos      Position
-	EndPos        Position
 	IdentifierPos Position
-=======
-	StartPos      *Position
-	IdentifierPos *Position
->>>>>>> 1c3c22b9
 }
 
 func (v *VariableDeclaration) StartPosition() Position {
 	return v.StartPos
 }
 
-<<<<<<< HEAD
 func (v *VariableDeclaration) EndPosition() Position {
-	return v.EndPos
-=======
-func (v *VariableDeclaration) EndPosition() *Position {
 	return v.Value.EndPosition()
->>>>>>> 1c3c22b9
 }
 
 func (v *VariableDeclaration) IdentifierPosition() Position {
